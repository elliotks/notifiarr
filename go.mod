module github.com/Notifiarr/notifiarr

go 1.20

replace github.com/hekmon/transmissionrpc/v2 => github.com/twitchcaptain/transmissionrpc/v2 v2.0.0-20230615075430-65420002ecea

// pflag and tail are pinned to master. 12/31/2022

require (
	fyne.io/systray v1.10.0
	github.com/BurntSushi/toml v1.3.2
	github.com/akavel/rsrc v0.10.2
	github.com/dsnet/compress v0.0.1
	github.com/fsnotify/fsnotify v1.6.0
	github.com/gen2brain/beeep v0.0.0-20230602101333-f384c29b62dd
	github.com/gen2brain/dlgs v0.0.0-20220603100644-40c77870fa8d
	github.com/go-ping/ping v1.1.0
	github.com/go-sql-driver/mysql v1.7.1
	github.com/gonutz/w32 v1.0.0
	github.com/gonutz/w32/v2 v2.10.0
	github.com/gorilla/mux v1.8.0
	github.com/gorilla/schema v1.2.0
	github.com/gorilla/securecookie v1.1.1
	github.com/gorilla/websocket v1.5.0
	github.com/hako/durafmt v0.0.0-20210608085754-5c1018a4e16b
	github.com/hekmon/transmissionrpc/v2 v2.0.1
	github.com/hugelgupf/go-shlex v0.0.0-20200702092117-c80c9d0918fa
	github.com/jackpal/gateway v1.0.10
	github.com/jaypipes/ghw v0.12.0
	github.com/kardianos/osext v0.0.0-20190222173326-2bc1f35cddc0
	github.com/kevinburke/go-bindata v3.24.0+incompatible
	github.com/lestrrat-go/apache-logformat/v2 v2.0.6
	github.com/mitchellh/go-homedir v1.1.0
	github.com/mrobinsn/go-rtorrent v1.8.0
	github.com/nxadm/tail v1.4.9-0.20211216163028-4472660a31a6
	github.com/shirou/gopsutil/v3 v3.23.7
	github.com/spf13/pflag v1.0.6-0.20210604193023-d5e0c0615ace
	github.com/stretchr/testify v1.8.4
	github.com/swaggo/swag v1.16.1
<<<<<<< HEAD
	golang.org/x/crypto v0.10.0
	golang.org/x/mod v0.10.0
	golang.org/x/sys v0.9.0
	golang.org/x/text v0.10.0
=======
	golang.org/x/crypto v0.12.0
	golang.org/x/mod v0.12.0
	golang.org/x/sys v0.11.0
	golang.org/x/text v0.12.0
>>>>>>> 2ec4817e
	golift.io/cache v0.0.2
	golift.io/cnfg v0.2.2
	golift.io/cnfgfile v0.0.0-20230531075023-f880041cc0a0
	golift.io/datacounter v1.0.4
	golift.io/deluge v0.10.1
	golift.io/mulery v0.0.2-0.20230727054035-405b50ea2664
	golift.io/nzbget v0.1.4
	golift.io/qbit v0.0.0-20230609023034-22291372c767
	golift.io/rotatorr v0.0.0-20230520191821-3b26224a1624
	golift.io/starr v0.14.1-0.20230805164356-6363aff7d2c1
	golift.io/version v0.0.2
	golift.io/xtractr v0.2.2
	modernc.org/sqlite v1.25.0
)

require (
	github.com/KyleBanks/depth v1.2.1 // indirect
	github.com/StackExchange/wmi v1.2.1 // indirect
	github.com/andybalholm/brotli v1.0.5 // indirect
	github.com/bodgit/plumbing v1.3.0 // indirect
	github.com/bodgit/sevenzip v1.4.3 // indirect
	github.com/bodgit/windows v1.0.1 // indirect
	github.com/davecgh/go-spew v1.1.1 // indirect
	github.com/dustin/go-humanize v1.0.1 // indirect
	github.com/ghodss/yaml v1.0.0 // indirect
	github.com/go-ole/go-ole v1.2.6 // indirect
	github.com/go-openapi/jsonpointer v0.20.0 // indirect
	github.com/go-openapi/jsonreference v0.20.2 // indirect
	github.com/go-openapi/spec v0.20.9 // indirect
	github.com/go-openapi/swag v0.22.4 // indirect
	github.com/go-toast/toast v0.0.0-20190211030409-01e6764cf0a4 // indirect
	github.com/godbus/dbus/v5 v5.1.0 // indirect
	github.com/google/uuid v1.3.0 // indirect
	github.com/gopherjs/gopherjs v1.17.2 // indirect
	github.com/gorilla/rpc v1.2.0 // indirect
	github.com/hashicorp/errwrap v1.1.0 // indirect
	github.com/hashicorp/go-cleanhttp v0.5.2 // indirect
	github.com/hashicorp/go-multierror v1.1.1 // indirect
	github.com/hekmon/cunits/v2 v2.1.0 // indirect
	github.com/jaypipes/pcidb v1.0.0 // indirect
	github.com/josharian/intern v1.0.0 // indirect
	github.com/kballard/go-shellquote v0.0.0-20180428030007-95032a82bc51 // indirect
	github.com/kdomanski/iso9660 v0.3.5 // indirect
<<<<<<< HEAD
	github.com/klauspost/compress v1.16.6 // indirect
	github.com/kr/pretty v0.3.1 // indirect
=======
	github.com/klauspost/compress v1.16.7 // indirect
>>>>>>> 2ec4817e
	github.com/lestrrat-go/strftime v1.0.6 // indirect
	github.com/lufia/plan9stats v0.0.0-20230326075908-cb1d2100619a // indirect
	github.com/mailru/easyjson v0.7.7 // indirect
	github.com/mattn/go-isatty v0.0.19 // indirect
	github.com/nu7hatch/gouuid v0.0.0-20131221200532-179d4d0c4d8d // indirect
	github.com/nwaples/rardecode v1.1.3 // indirect
	github.com/pierrec/lz4/v4 v4.1.18 // indirect
	github.com/pkg/errors v0.9.1 // indirect
	github.com/pmezard/go-difflib v1.0.0 // indirect
	github.com/power-devops/perfstat v0.0.0-20221212215047-62379fc7944b // indirect
	github.com/remyoudompheng/bigfft v0.0.0-20230129092748-24d4a6f8daec // indirect
	github.com/rogpeppe/go-internal v1.10.0 // indirect
	github.com/shoenig/go-m1cpu v0.1.6 // indirect
	github.com/tadvi/systray v0.0.0-20190226123456-11a2b8fa57af // indirect
	github.com/tevino/abool v1.2.0 // indirect
	github.com/tklauser/go-sysconf v0.3.11 // indirect
	github.com/tklauser/numcpus v0.6.1 // indirect
	github.com/ulikunitz/xz v0.5.11 // indirect
	github.com/yusufpapurcu/wmi v1.2.3 // indirect
	go4.org v0.0.0-20230225012048-214862532bf5 // indirect
<<<<<<< HEAD
	golang.org/x/net v0.11.0 // indirect
	golang.org/x/sync v0.2.0 // indirect
	golang.org/x/tools v0.9.3 // indirect
=======
	golang.org/x/net v0.14.0 // indirect
	golang.org/x/sync v0.3.0 // indirect
	golang.org/x/tools v0.11.1 // indirect
>>>>>>> 2ec4817e
	gopkg.in/tomb.v1 v1.0.0-20141024135613-dd632973f1e7 // indirect
	gopkg.in/yaml.v2 v2.4.0 // indirect
	gopkg.in/yaml.v3 v3.0.1 // indirect
	howett.net/plist v1.0.0 // indirect
	lukechampine.com/uint128 v1.3.0 // indirect
	modernc.org/cc/v3 v3.41.0 // indirect
	modernc.org/ccgo/v3 v3.16.14 // indirect
	modernc.org/libc v1.24.1 // indirect
	modernc.org/mathutil v1.6.0 // indirect
	modernc.org/memory v1.6.0 // indirect
	modernc.org/opt v0.1.3 // indirect
	modernc.org/strutil v1.1.3 // indirect
	modernc.org/token v1.1.0 // indirect
)<|MERGE_RESOLUTION|>--- conflicted
+++ resolved
@@ -37,17 +37,10 @@
 	github.com/spf13/pflag v1.0.6-0.20210604193023-d5e0c0615ace
 	github.com/stretchr/testify v1.8.4
 	github.com/swaggo/swag v1.16.1
-<<<<<<< HEAD
-	golang.org/x/crypto v0.10.0
-	golang.org/x/mod v0.10.0
-	golang.org/x/sys v0.9.0
-	golang.org/x/text v0.10.0
-=======
 	golang.org/x/crypto v0.12.0
 	golang.org/x/mod v0.12.0
 	golang.org/x/sys v0.11.0
 	golang.org/x/text v0.12.0
->>>>>>> 2ec4817e
 	golift.io/cache v0.0.2
 	golift.io/cnfg v0.2.2
 	golift.io/cnfgfile v0.0.0-20230531075023-f880041cc0a0
@@ -91,12 +84,8 @@
 	github.com/josharian/intern v1.0.0 // indirect
 	github.com/kballard/go-shellquote v0.0.0-20180428030007-95032a82bc51 // indirect
 	github.com/kdomanski/iso9660 v0.3.5 // indirect
-<<<<<<< HEAD
-	github.com/klauspost/compress v1.16.6 // indirect
 	github.com/kr/pretty v0.3.1 // indirect
-=======
 	github.com/klauspost/compress v1.16.7 // indirect
->>>>>>> 2ec4817e
 	github.com/lestrrat-go/strftime v1.0.6 // indirect
 	github.com/lufia/plan9stats v0.0.0-20230326075908-cb1d2100619a // indirect
 	github.com/mailru/easyjson v0.7.7 // indirect
@@ -117,15 +106,9 @@
 	github.com/ulikunitz/xz v0.5.11 // indirect
 	github.com/yusufpapurcu/wmi v1.2.3 // indirect
 	go4.org v0.0.0-20230225012048-214862532bf5 // indirect
-<<<<<<< HEAD
-	golang.org/x/net v0.11.0 // indirect
-	golang.org/x/sync v0.2.0 // indirect
-	golang.org/x/tools v0.9.3 // indirect
-=======
 	golang.org/x/net v0.14.0 // indirect
 	golang.org/x/sync v0.3.0 // indirect
 	golang.org/x/tools v0.11.1 // indirect
->>>>>>> 2ec4817e
 	gopkg.in/tomb.v1 v1.0.0-20141024135613-dd632973f1e7 // indirect
 	gopkg.in/yaml.v2 v2.4.0 // indirect
 	gopkg.in/yaml.v3 v3.0.1 // indirect
