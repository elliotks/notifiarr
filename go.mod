module github.com/Notifiarr/notifiarr

go 1.19

// pflag and tail are pinned to master. 12/31/2022

require (
	github.com/BurntSushi/toml v1.2.1
	github.com/akavel/rsrc v0.10.2
	github.com/dsnet/compress v0.0.1
	github.com/fsnotify/fsnotify v1.6.0
	github.com/gen2brain/beeep v0.0.0-20220909211152-5a9ec94374f6
	github.com/gen2brain/dlgs v0.0.0-20220603100644-40c77870fa8d
	github.com/getlantern/systray v1.2.1
	github.com/go-ping/ping v1.1.0
	github.com/go-sql-driver/mysql v1.7.0
	github.com/gonutz/w32 v1.0.0
	github.com/gorilla/mux v1.8.0
	github.com/gorilla/schema v1.2.0
	github.com/gorilla/securecookie v1.1.1
	github.com/gorilla/websocket v1.5.0
	github.com/hako/durafmt v0.0.0-20210608085754-5c1018a4e16b
	github.com/hugelgupf/go-shlex v0.0.0-20200702092117-c80c9d0918fa
	github.com/jaypipes/ghw v0.10.0
	github.com/kardianos/osext v0.0.0-20190222173326-2bc1f35cddc0
	github.com/kevinburke/go-bindata v3.24.0+incompatible
	github.com/lestrrat-go/apache-logformat/v2 v2.0.6
	github.com/mitchellh/go-homedir v1.1.0
	github.com/mrobinsn/go-rtorrent v1.8.0
	github.com/nxadm/tail v1.4.9-0.20211216163028-4472660a31a6
	github.com/shirou/gopsutil/v3 v3.22.10
	github.com/spf13/pflag v1.0.6-0.20210604193023-d5e0c0615ace
	github.com/stretchr/testify v1.8.1
	github.com/swaggo/swag v1.8.10
	golang.org/x/crypto v0.6.0
	golang.org/x/mod v0.8.0
	golang.org/x/sys v0.5.0
	golang.org/x/text v0.7.0
	golift.io/cache v0.0.2
	golift.io/cnfg v0.2.1
	golift.io/cnfgfile v0.0.0-20230210073958-ec0a0d77ab9a
	golift.io/datacounter v1.0.4
	golift.io/deluge v0.10.1
	golift.io/nzbget v0.1.4
	golift.io/qbit v0.0.0-20230210082614-25a38fade923
	golift.io/rotatorr v0.0.0-20230110212846-590e84fecf74
	golift.io/starr v0.14.1-0.20230220073930-7dea55fd0994
	golift.io/version v0.0.2
	golift.io/xtractr v0.2.1
	modernc.org/sqlite v1.20.4
)

require (
	github.com/KyleBanks/depth v1.2.1 // indirect
	github.com/PuerkitoBio/purell v1.1.1 // indirect
	github.com/PuerkitoBio/urlesc v0.0.0-20170810143723-de5bf2ad4578 // indirect
	github.com/StackExchange/wmi v1.2.1 // indirect
	github.com/andybalholm/brotli v1.0.4 // indirect
	github.com/bodgit/plumbing v1.3.0 // indirect
	github.com/bodgit/sevenzip v1.4.0 // indirect
	github.com/bodgit/windows v1.0.1 // indirect
	github.com/connesc/cipherio v0.2.1 // indirect
	github.com/davecgh/go-spew v1.1.1 // indirect
	github.com/dustin/go-humanize v1.0.0 // indirect
	github.com/getlantern/context v0.0.0-20190109183933-c447772a6520 // indirect
	github.com/getlantern/errors v0.0.0-20190325191628-abdb3e3e36f7 // indirect
	github.com/getlantern/golog v0.0.0-20190830074920-4ef2e798c2d7 // indirect
	github.com/getlantern/hex v0.0.0-20190417191902-c6586a6fe0b7 // indirect
	github.com/getlantern/hidden v0.0.0-20190325191715-f02dbb02be55 // indirect
	github.com/getlantern/ops v0.0.0-20190325191751-d70cb0d6f85f // indirect
	github.com/ghodss/yaml v1.0.0 // indirect
	github.com/go-ole/go-ole v1.2.6 // indirect
	github.com/go-openapi/jsonpointer v0.19.5 // indirect
	github.com/go-openapi/jsonreference v0.19.6 // indirect
	github.com/go-openapi/spec v0.20.4 // indirect
	github.com/go-openapi/swag v0.19.15 // indirect
	github.com/go-stack/stack v1.8.0 // indirect
	github.com/go-toast/toast v0.0.0-20190211030409-01e6764cf0a4 // indirect
	github.com/godbus/dbus/v5 v5.1.0 // indirect
	github.com/google/uuid v1.3.0 // indirect
	github.com/gopherjs/gopherjs v1.17.2 // indirect
	github.com/gorilla/rpc v1.2.0 // indirect
	github.com/hashicorp/errwrap v1.1.0 // indirect
	github.com/hashicorp/go-multierror v1.1.1 // indirect
	github.com/jaypipes/pcidb v1.0.0 // indirect
	github.com/josharian/intern v1.0.0 // indirect
	github.com/kballard/go-shellquote v0.0.0-20180428030007-95032a82bc51 // indirect
	github.com/kdomanski/iso9660 v0.3.3 // indirect
	github.com/klauspost/compress v1.15.13 // indirect
	github.com/lestrrat-go/strftime v1.0.6 // indirect
	github.com/lufia/plan9stats v0.0.0-20211012122336-39d0f177ccd0 // indirect
	github.com/mailru/easyjson v0.7.6 // indirect
	github.com/mattn/go-isatty v0.0.16 // indirect
	github.com/nu7hatch/gouuid v0.0.0-20131221200532-179d4d0c4d8d // indirect
	github.com/nwaples/rardecode v1.1.3 // indirect
	github.com/oxtoacart/bpool v0.0.0-20190530202638-03653db5a59c // indirect
	github.com/pierrec/lz4/v4 v4.1.17 // indirect
	github.com/pkg/errors v0.9.1 // indirect
	github.com/pmezard/go-difflib v1.0.0 // indirect
	github.com/power-devops/perfstat v0.0.0-20210106213030-5aafc221ea8c // indirect
	github.com/remyoudompheng/bigfft v0.0.0-20200410134404-eec4a21b6bb0 // indirect
	github.com/tadvi/systray v0.0.0-20190226123456-11a2b8fa57af // indirect
	github.com/tklauser/go-sysconf v0.3.11 // indirect
	github.com/tklauser/numcpus v0.6.0 // indirect
	github.com/ulikunitz/xz v0.5.11 // indirect
	github.com/yusufpapurcu/wmi v1.2.2 // indirect
	go4.org v0.0.0-20201209231011-d4a079459e60 // indirect
	golang.org/x/net v0.7.0 // indirect
<<<<<<< HEAD
	golang.org/x/sync v0.1.0 // indirect
	golang.org/x/tools v0.6.0 // indirect
=======
	golang.org/x/sync v0.0.0-20220722155255-886fb9371eb4 // indirect
	golang.org/x/tools v0.1.12 // indirect
>>>>>>> 291ea40a
	gopkg.in/tomb.v1 v1.0.0-20141024135613-dd632973f1e7 // indirect
	gopkg.in/yaml.v2 v2.4.0 // indirect
	gopkg.in/yaml.v3 v3.0.1 // indirect
	howett.net/plist v1.0.0 // indirect
	lukechampine.com/uint128 v1.2.0 // indirect
	modernc.org/cc/v3 v3.40.0 // indirect
	modernc.org/ccgo/v3 v3.16.13 // indirect
	modernc.org/libc v1.22.2 // indirect
	modernc.org/mathutil v1.5.0 // indirect
	modernc.org/memory v1.5.0 // indirect
	modernc.org/opt v0.1.3 // indirect
	modernc.org/strutil v1.1.3 // indirect
	modernc.org/token v1.1.0 // indirect
)<|MERGE_RESOLUTION|>--- conflicted
+++ resolved
@@ -106,13 +106,8 @@
 	github.com/yusufpapurcu/wmi v1.2.2 // indirect
 	go4.org v0.0.0-20201209231011-d4a079459e60 // indirect
 	golang.org/x/net v0.7.0 // indirect
-<<<<<<< HEAD
 	golang.org/x/sync v0.1.0 // indirect
 	golang.org/x/tools v0.6.0 // indirect
-=======
-	golang.org/x/sync v0.0.0-20220722155255-886fb9371eb4 // indirect
-	golang.org/x/tools v0.1.12 // indirect
->>>>>>> 291ea40a
 	gopkg.in/tomb.v1 v1.0.0-20141024135613-dd632973f1e7 // indirect
 	gopkg.in/yaml.v2 v2.4.0 // indirect
 	gopkg.in/yaml.v3 v3.0.1 // indirect
