module github.com/Notifiarr/notifiarr

go 1.21

// pflag and tail are pinned to master. 12/31/2022

require (
	github.com/BurntSushi/toml v1.3.2
	github.com/akavel/rsrc v0.10.2
	github.com/dsnet/compress v0.0.1
	github.com/energye/systray v1.0.2
	github.com/fsnotify/fsnotify v1.7.0
	github.com/gen2brain/beeep v0.0.0-20230907135156-1a38885a97fc
	github.com/gen2brain/dlgs v0.0.0-20220603100644-40c77870fa8d
	github.com/go-ping/ping v1.1.0
	github.com/go-sql-driver/mysql v1.7.1
	github.com/gonutz/w32/v2 v2.10.0
	github.com/gorilla/mux v1.8.0
	github.com/gorilla/schema v1.2.0
	github.com/gorilla/securecookie v1.1.1
	github.com/gorilla/websocket v1.5.0
	github.com/hako/durafmt v0.0.0-20210608085754-5c1018a4e16b
	github.com/hugelgupf/go-shlex v0.0.0-20200702092117-c80c9d0918fa
	github.com/jackpal/gateway v1.0.10
	github.com/jaypipes/ghw v0.12.0
	github.com/kardianos/osext v0.0.0-20190222173326-2bc1f35cddc0
	github.com/kevinburke/go-bindata/v4 v4.0.2
	github.com/lestrrat-go/apache-logformat/v2 v2.0.6
	github.com/mitchellh/go-homedir v1.1.0
	github.com/mrobinsn/go-rtorrent v1.8.0
	github.com/nxadm/tail v1.4.11
	github.com/shirou/gopsutil/v3 v3.23.10
	github.com/spf13/pflag v1.0.6-0.20210604193023-d5e0c0615ace
	github.com/stretchr/testify v1.8.4
	github.com/swaggo/swag v1.16.2
	golang.org/x/crypto v0.14.0
<<<<<<< HEAD
	golang.org/x/mod v0.14.0
	golang.org/x/sys v0.13.0
=======
	golang.org/x/mod v0.13.0
	golang.org/x/sys v0.14.0
>>>>>>> 8e2f8b7a
	golang.org/x/text v0.13.0
	golang.org/x/time v0.3.0
	golift.io/cache v0.0.2
	golift.io/cnfg v0.2.2
	golift.io/cnfgfile v0.0.0-20230531075023-f880041cc0a0
	golift.io/datacounter v1.0.4
	golift.io/deluge v0.10.1
	golift.io/mulery v0.0.4
	golift.io/nzbget v0.1.5
	golift.io/qbit v0.0.0-20230904231408-277087540366
	golift.io/rotatorr v0.0.0-20230911015553-cd2abbd726c7
	golift.io/starr v1.0.1-0.20231015171231-06f957db4485
	golift.io/version v0.0.2
	golift.io/xtractr v0.2.2
	modernc.org/sqlite v1.27.0
)

require (
	github.com/KyleBanks/depth v1.2.1 // indirect
	github.com/StackExchange/wmi v1.2.1 // indirect
	github.com/andybalholm/brotli v1.0.6 // indirect
	github.com/bodgit/plumbing v1.3.0 // indirect
	github.com/bodgit/sevenzip v1.4.3 // indirect
	github.com/bodgit/windows v1.0.1 // indirect
	github.com/davecgh/go-spew v1.1.1 // indirect
	github.com/dustin/go-humanize v1.0.1 // indirect
	github.com/ghodss/yaml v1.0.0 // indirect
	github.com/go-ole/go-ole v1.3.0 // indirect
	github.com/go-openapi/jsonpointer v0.20.0 // indirect
	github.com/go-openapi/jsonreference v0.20.2 // indirect
	github.com/go-openapi/spec v0.20.9 // indirect
	github.com/go-openapi/swag v0.22.4 // indirect
	github.com/go-toast/toast v0.0.0-20190211030409-01e6764cf0a4 // indirect
	github.com/godbus/dbus/v5 v5.1.0 // indirect
	github.com/google/uuid v1.3.1 // indirect
	github.com/gopherjs/gopherjs v1.17.2 // indirect
	github.com/gorilla/rpc v1.2.0 // indirect
	github.com/hashicorp/errwrap v1.1.0 // indirect
	github.com/hashicorp/go-multierror v1.1.1 // indirect
	github.com/jaypipes/pcidb v1.0.0 // indirect
	github.com/josharian/intern v1.0.0 // indirect
	github.com/kballard/go-shellquote v0.0.0-20180428030007-95032a82bc51 // indirect
	github.com/kdomanski/iso9660 v0.4.0 // indirect
	github.com/klauspost/compress v1.17.1 // indirect
	github.com/lestrrat-go/strftime v1.0.6 // indirect
	github.com/lufia/plan9stats v0.0.0-20230326075908-cb1d2100619a // indirect
	github.com/mailru/easyjson v0.7.7 // indirect
	github.com/mattn/go-isatty v0.0.19 // indirect
	github.com/nu7hatch/gouuid v0.0.0-20131221200532-179d4d0c4d8d // indirect
	github.com/nwaples/rardecode v1.1.3 // indirect
	github.com/pierrec/lz4/v4 v4.1.18 // indirect
	github.com/pkg/errors v0.9.1 // indirect
	github.com/pmezard/go-difflib v1.0.0 // indirect
	github.com/power-devops/perfstat v0.0.0-20221212215047-62379fc7944b // indirect
	github.com/remyoudompheng/bigfft v0.0.0-20230129092748-24d4a6f8daec // indirect
	github.com/rogpeppe/go-internal v1.11.0 // indirect
	github.com/shoenig/go-m1cpu v0.1.6 // indirect
	github.com/tadvi/systray v0.0.0-20190226123456-11a2b8fa57af // indirect
	github.com/tevino/abool v1.2.0 // indirect
	github.com/tklauser/go-sysconf v0.3.12 // indirect
	github.com/tklauser/numcpus v0.6.1 // indirect
	github.com/ulikunitz/xz v0.5.11 // indirect
	github.com/yusufpapurcu/wmi v1.2.3 // indirect
	go4.org v0.0.0-20230225012048-214862532bf5 // indirect
	golang.org/x/net v0.17.0 // indirect
	golang.org/x/sync v0.4.0 // indirect
	golang.org/x/tools v0.14.0 // indirect
	gopkg.in/tomb.v1 v1.0.0-20141024135613-dd632973f1e7 // indirect
	gopkg.in/yaml.v2 v2.4.0 // indirect
	gopkg.in/yaml.v3 v3.0.1 // indirect
	howett.net/plist v1.0.0 // indirect
	lukechampine.com/uint128 v1.3.0 // indirect
	modernc.org/cc/v3 v3.41.0 // indirect
	modernc.org/ccgo/v3 v3.16.15 // indirect
	modernc.org/libc v1.29.0 // indirect
	modernc.org/mathutil v1.6.0 // indirect
	modernc.org/memory v1.7.2 // indirect
	modernc.org/opt v0.1.3 // indirect
	modernc.org/strutil v1.2.0 // indirect
	modernc.org/token v1.1.0 // indirect
)<|MERGE_RESOLUTION|>--- conflicted
+++ resolved
@@ -34,13 +34,8 @@
 	github.com/stretchr/testify v1.8.4
 	github.com/swaggo/swag v1.16.2
 	golang.org/x/crypto v0.14.0
-<<<<<<< HEAD
 	golang.org/x/mod v0.14.0
-	golang.org/x/sys v0.13.0
-=======
-	golang.org/x/mod v0.13.0
 	golang.org/x/sys v0.14.0
->>>>>>> 8e2f8b7a
 	golang.org/x/text v0.13.0
 	golang.org/x/time v0.3.0
 	golift.io/cache v0.0.2
