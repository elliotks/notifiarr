notifiarr(1) -- Unified Client for Notifiarr.com
===

SYNOPSIS
---

`notifiarr -c /etc/notifiarr/notifiarr.conf`

This service runs a web server that allows notifiarr.com's Media Bot to
communicate with Radarr, Lidarr, Readarr and Sonarr. This provides the ability
to add new content to your libraries from within Discord. This client also sends
system snapshot and Plex session data to Notifiarr for Discord notifications.

OPTIONS
---

`notifiarr [-c <file>] [-w <file>] [--ps] [--curl <url> [--header <header>]] [-h] [-v]`

    -c, --config <config file>
        Provide a configuration file (instead of the default).
        Can also be passed as environment variable: DN_CONFIG_FILE

    -e, --extraconfig <config file>[,<config file>[,<config file> ...]]
        You may load in multiple config files. Useful for storing
        passwords and api keys in a different location.

    -p, --prefix
        The default environment variable configuration prefix is `DN`.
        Use this tunable to change it.

    --ps
        This flags makes the application output the system process list and exit.
        Useful for debugging and testing 'process' service checks.

    -w, --write <file>
        This flag allows you to read in a config file and re-write it to another file.
        Use - as a shortcut argument to over write the file provided by --config.
        This will not touch config files added with --extraconfig, but it will
        write their content/settings into the new config (now combined) file.

    --curl <url>
        This flags allows you to make the application GET a URL and print
        the response. Very simple and similar to curl.

    --header <HTTP Request Header>
        This flag only works with --curl. Use this to pass a request header when
        making an http request. Example: --header "X-Plex-Token: absdefg123jklm"
        May be provided more than once to add multiple headers.

<<<<<<< HEAD
    -a, --assets <folder/path>
        Use this flag to pass in a custom HTTP assets folder. This folder must
        contain a files/ folder and a templates/ folder. Files are served as
        static assets from the /files path and templates contains customized
        HTML templates for the GUI web routes. This is a developer feature.
=======
    --apthook
        This should only be used on Linux for dpkg pre-install-pkg hooks.
        This reads from stdin from dpkg, and sends it off to notifiarr.com.
        Will not work on any OS except Linux; only designed for Debian OSes.
>>>>>>> 3df7d028

    -v, --version
        Display version and exit.

    -h, --help
        Display usage and exit.

CONFIGURATION
---

The default configuration file location changes depending on operating system.
See the provided example configuration file for parameter information.

INPUT
---

On Windows and with the App version on macOS you can work with the app using the
system tray menu. On Unix OSes you can send a USR1 signal to re-write the config
file using a built-in template. Backup your existing config file first.

AUTHOR
---
*   David Newhall II - 12/2020

LOCATION
---
* Notifiarr: [https://github.com/Notifiarr/notifiarr](https://github.com/Notifiarr/notifiarr)<|MERGE_RESOLUTION|>--- conflicted
+++ resolved
@@ -47,18 +47,16 @@
         making an http request. Example: --header "X-Plex-Token: absdefg123jklm"
         May be provided more than once to add multiple headers.
 
-<<<<<<< HEAD
     -a, --assets <folder/path>
         Use this flag to pass in a custom HTTP assets folder. This folder must
         contain a files/ folder and a templates/ folder. Files are served as
         static assets from the /files path and templates contains customized
         HTML templates for the GUI web routes. This is a developer feature.
-=======
+
     --apthook
         This should only be used on Linux for dpkg pre-install-pkg hooks.
         This reads from stdin from dpkg, and sends it off to notifiarr.com.
         Will not work on any OS except Linux; only designed for Debian OSes.
->>>>>>> 3df7d028
 
     -v, --version
         Display version and exit.
