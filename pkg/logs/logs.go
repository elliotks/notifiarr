--- conflicted
+++ resolved
@@ -23,17 +23,6 @@
 
 // Logger provides some methods with baked in assumptions.
 type Logger struct {
-<<<<<<< HEAD
-	ErrorLog *log.Logger      `toml:"-"` // Shares a Writer with InfoLog.
-	DebugLog *log.Logger      `toml:"-"` // Shares a Writer with InfoLog by default. Changeable.
-	InfoLog  *log.Logger      `toml:"-"`
-	HTTPLog  *log.Logger      `toml:"-"`
-	web      *rotatorr.Logger `toml:"-"`
-	app      *rotatorr.Logger `toml:"-"`
-	debug    *rotatorr.Logger `toml:"-"`
-	custom   *rotatorr.Logger `toml:"-"` // must not be set when web/app/debug are set.
-	logs     *LogConfig       `toml:"-"`
-=======
 	ErrorLog  *log.Logger // Shares a Writer with InfoLog.
 	DebugLog  *log.Logger // Shares a Writer with InfoLog by default. Changeable.
 	InfoLog   *log.Logger
@@ -43,7 +32,6 @@
 	debug     *rotatorr.Logger
 	custom    *rotatorr.Logger // must not be set when web/app/debug are set.
 	LogConfig *LogConfig
->>>>>>> 270dd59a
 }
 
 // These are used for custom logs.
