package website

import (
	"context"
	"encoding/json"
	"fmt"
	"net/http"
	"os"
	"strings"
	"sync"
	"time"

	"github.com/Notifiarr/notifiarr/pkg/apps"
	"github.com/Notifiarr/notifiarr/pkg/mnd"
	"github.com/Notifiarr/notifiarr/pkg/plex"
	"github.com/shirou/gopsutil/v3/host"
	"golift.io/cnfg"
)

const (
	// DefaultRetries is the number of times to attempt a request to notifiarr.com.
	// 4 means 5 total tries: 1 try + 4 retries.
	DefaultRetries = 4
	// RetryDelay is how long to Sleep between retries.
	RetryDelay = 222 * time.Millisecond
)

// Possible application modes.
const (
	ModeDev  = "development"
	ModeProd = "production"
)

// Errors returned by this library.
var (
	ErrNon200          = fmt.Errorf("return code was not 200")
	ErrInvalidResponse = fmt.Errorf("invalid response")
	ErrNoChannel       = fmt.Errorf("the website send-data channel is closed")
)

// Config is the input data needed to send payloads to notifiarr.
type Config struct {
	Apps       *apps.Apps
	Plex       *plex.Server // plex sessions
	Serial     bool
	Retries    int
	BaseURL    string
	Timeout    cnfg.Duration
	MaxBody    int
	Sighup     chan os.Signal
	Mode       string
	mnd.Logger // log file writer
}

// Server is what you get for providing a Config to New().
type Server struct {
	Mode   string
	config *Config
	// Internal cruft.
	sdMutex      sync.RWMutex // senddata/queuedata
	ciMutex      sync.RWMutex // clientinfo
	clientInfo   *ClientInfo
	client       *httpClient
	hostInfo     *host.InfoStat
	sendData     chan *Request
	stopSendData chan struct{}
}

func New(c *Config) *Server {
	switch strings.ToLower(c.Mode) {
	default:
		c.BaseURL = BaseURL
	case "prod", ModeProd:
		c.BaseURL = BaseURL
		c.Mode = ModeProd
	case "dev", "devel", ModeDev, "test", "testing":
		c.BaseURL = DevBaseURL
		c.Mode = ModeDev
	}

	if c.Retries < 0 {
		c.Retries = 0
	} else if c.Retries == 0 {
		c.Retries = DefaultRetries
	}

	return &Server{
		Mode:   c.Mode,
		config: c,
		// clientInfo:   &ClientInfo{},
		client: &httpClient{
			Retries: c.Retries,
			Logger:  c.Logger,
			Client:  &http.Client{},
		},
		hostInfo:     nil, // must start nil
		sendData:     make(chan *Request, mnd.Kilobyte),
		stopSendData: make(chan struct{}),
	}
}

func (s *Server) ReloadCh(sighup chan os.Signal) {
	s.config.Sighup = sighup
}

// Start runs the website go routine.
func (s *Server) Start() {
	go s.watchSendDataChan()
}

// Stop stops the website go routine.
func (s *Server) Stop() {
	s.sdMutex.Lock()
	defer s.sdMutex.Unlock()

	if s.sendData != nil {
		close(s.sendData)
	}

	<-s.stopSendData // wait for done signal.
	s.stopSendData = nil
	s.sendData = nil
}

// GetData sends data to a notifiarr URL as JSON.
func (s *Server) GetData(req *Request) (*Response, error) {
	s.sdMutex.RLock()
	defer s.sdMutex.RUnlock()

	if s.sendData == nil {
		return nil, ErrNoChannel
	}

	req.respChan = make(chan *chResponse)
	defer close(req.respChan)

	s.sendData <- req

<<<<<<< HEAD
	resp := <-replyCh
=======
	resp := <-req.respChan
>>>>>>> a9fbc55a

	return resp.Response, resp.Error
}

// RawGetData sends a request to the website without using a channel.
// Avoid this method.
func (s *Server) RawGetData(req *Request) (*Response, time.Duration, error) {
	return s.sendRequest(req)
}

func (s *Server) sendPayload(uri string, payload interface{}, log bool) (*Response, error) {
	data, err := json.Marshal(payload)
	if err == nil {
		var torn map[string]interface{}
		if err := json.Unmarshal(data, &torn); err == nil {
			if torn["host"], err = s.GetHostInfo(); err != nil {
				s.config.Errorf("Host Info Unknown: %v", err)
			}

			payload = torn
		}
	}

	var post []byte

	if log {
		post, err = json.MarshalIndent(payload, "", " ")
	} else {
		post, err = json.Marshal(payload)
	}

	if err != nil {
		return nil, fmt.Errorf("encoding data to JSON (report this bug please): %w", err)
	}

	ctx, cancel := context.WithTimeout(context.Background(), s.config.Timeout.Duration)
	defer cancel()

	code, body, err := s.sendJSON(ctx, s.config.BaseURL+uri, post, log)
	if err != nil {
		return nil, err
	}

	return unmarshalResponse(s.config.BaseURL+uri, code, body)
}

// SendData puts a send-data request to notifiarr.com into a channel queue.
func (s *Server) SendData(req *Request) {
	s.sdMutex.RLock()
	defer s.sdMutex.RUnlock()

	if s.sendData != nil {
		s.sendData <- req
	}
}<|MERGE_RESOLUTION|>--- conflicted
+++ resolved
@@ -136,11 +136,7 @@
 
 	s.sendData <- req
 
-<<<<<<< HEAD
-	resp := <-replyCh
-=======
 	resp := <-req.respChan
->>>>>>> a9fbc55a
 
 	return resp.Response, resp.Error
 }
