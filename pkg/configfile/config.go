--- conflicted
+++ resolved
@@ -173,7 +173,36 @@
 		HostID:  c.HostID,
 	})
 
-	return c.Services.Website, triggers.New(&triggers.Config{
+	return c.Services.Website, c.setup(), err
+}
+
+func (c *Config) setup() *triggers.Actions {
+	c.Mode = c.Services.Website.Mode
+	c.URLBase = strings.TrimSuffix(path.Join("/", c.URLBase), "/") + "/"
+	c.Allow = MakeIPs(c.Upstreams)
+	share.Setup(c.Services.Website)
+
+	if c.Timeout.Duration == 0 {
+		c.Timeout.Duration = mnd.DefaultTimeout
+	}
+
+	if ui.HasGUI() && c.LogConfig != nil {
+		// Setting AppName forces log files (even if not configured).
+		// Used for GUI apps that have no console output.
+		c.LogConfig.AppName = mnd.Title
+	}
+
+	if c.Plex.Configured() {
+		c.Plex.Validate()
+	} else if c.Plex == nil {
+		c.Plex = &plex.Server{}
+	}
+
+	if c.Tautulli == nil {
+		c.Tautulli = &apps.TautulliConfig{}
+	}
+
+	return triggers.New(&triggers.Config{
 		Apps:       c.Apps,
 		Plex:       c.Plex,
 		Serial:     c.Serial,
@@ -182,48 +211,6 @@
 		WatchFiles: c.WatchFiles,
 		Commands:   c.Commands,
 		Logger:     c.Services.Logger,
-	}), err
-}
-
-func (c *Config) setup() *triggers.Actions {
-	c.Mode = c.Services.Website.Mode
-	c.URLBase = strings.TrimSuffix(path.Join("/", c.URLBase), "/") + "/"
-	c.Allow = MakeIPs(c.Upstreams)
-	share.Setup(c.Services.Website)
-
-	if c.Timeout.Duration == 0 {
-		c.Timeout.Duration = mnd.DefaultTimeout
-	}
-
-	if ui.HasGUI() && c.LogConfig != nil {
-		// Setting AppName forces log files (even if not configured).
-		// Used for GUI apps that have no console output.
-		c.LogConfig.AppName = mnd.Title
-	}
-
-	if c.Plex.Configured() {
-		c.Plex.Validate()
-	} else if c.Plex == nil {
-		c.Plex = &plex.Server{}
-	}
-
-	if c.Tautulli == nil {
-		c.Tautulli = &apps.TautulliConfig{}
-	}
-
-	return triggers.New(&triggers.Config{
-		Apps:       c.Apps,
-		Plex:       c.Plex,
-		Serial:     c.Serial,
-		Website:    c.Services.Website,
-		Snapshot:   c.Snapshot,
-		WatchFiles: c.WatchFiles,
-<<<<<<< HEAD
-		Commands:   c.Commands,
-=======
-    Commands:   c.Commands,
->>>>>>> 39a94b8d
-		Logger:     c.Services.Logger,
 	})
 }
 
