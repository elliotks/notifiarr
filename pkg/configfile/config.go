--- conflicted
+++ resolved
@@ -173,20 +173,7 @@
 		HostID:  c.HostID,
 	})
 
-<<<<<<< HEAD
-	return c.Services.Website, triggers.New(&triggers.Config{
-		Apps:       c.Apps,
-		Plex:       c.Plex,
-		Serial:     c.Serial,
-		Website:    c.Services.Website,
-		Snapshot:   c.Snapshot,
-		WatchFiles: c.WatchFiles,
-		Commands:   c.Commands,
-		Logger:     c.Services.Logger,
-	}), err
-=======
 	return c.Services.Website, c.setup(), err
->>>>>>> 96b0f0e0
 }
 
 func (c *Config) setup() *triggers.Actions {
@@ -222,6 +209,7 @@
 		Website:    c.Services.Website,
 		Snapshot:   c.Snapshot,
 		WatchFiles: c.WatchFiles,
+    Commands:   c.Commands,
 		Logger:     c.Services.Logger,
 	})
 }
