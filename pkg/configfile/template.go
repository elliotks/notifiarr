package configfile

import (
	"fmt"
	"runtime"
	"text/template"
	"time"

	"golift.io/version"
)

// ForceAllTmpl allows you to force some specific settings. Used to build a default template.
var ForceAllTmpl = false // nolint:gochecknoglobals

// Template is the config file template.
//nolint: gochecknoglobals
var Template = template.Must(template.New("config").Funcs(Funcs()).Parse(tmpl))

// Funcs returns our template functions.
func Funcs() template.FuncMap {
	return map[string]interface{}{
		"os":    func() string { return runtime.GOOS },
		"force": func() bool { return ForceAllTmpl },
		"version": func() string {
			return fmt.Sprintf("v%-7s @ %s", version.Version, time.Now().UTC().Format("060201T1504"))
		},
	}
}

//nolint:lll
const tmpl = `###############################################
# Notifiarr Client Example Configuration File #
# Created by Notifiarr {{version}} #
###############################################

# This API key must be copied from your notifiarr.com account.
{{if .APIKey}}api_key = "{{.APIKey}}"{{else}}api_key = "api-key-from-notifiarr.com"{{end}}{{if .ExKeys}}

extra_keys = [{{range $s := .ExKeys}}"{{$s}}",{{end}}]{{end}}

## The ip:port to listen on for incoming HTTP requests. 0.0.0.0 means all/any IP and is recommended!
## You may use "127.0.0.1:5454" to listen only on localhost; good if using a local proxy.
## This is used to receive Plex webhooks and Media Request commands.
##
bind_addr = "{{.BindAddr}}"

{{- if or (eq os "windows") (force)}}

## This application can update itself on Windows systems.
## Set this to "daily" to check GitHub every day for updates.
## You may also set it to a Go duration like "12h" or "72h".
## THIS ONLY WORKS ON WINDOWS
{{if .AutoUpdate}}auto_update = "{{.AutoUpdate}}"{{else}}auto_update = "off"{{end}}
{{- end}}

## Quiet makes the app not log anything to output.
## Recommend setting log files if you make the app quiet.
## This is always true on Windows and macOS app.
## Log files are automatically written on those platforms.
##
quiet = {{.Quiet}}{{if .Debug}}

## Debug prints more data and json payloads. This increases application memory usage.
debug = true
max_body = {{ .MaxBody }} # maximum body size for debug logs. 0 = no limit.{{end}}{{if and .Mode (ne .Mode "production")}}

## Mode may be "prod" or "dev" or "test". Default, invalid, or unknown uses "prod".
mode  = "{{.Mode}}"{{end}}

## All API paths start with /api. This does not affect incoming /plex webhooks.
## Change it to /somethingelse/api by setting urlbase to "/somethingelse"
##
urlbase = "{{.URLBase}}"

## Allowed upstream networks. The networks here are allowed to send x-forwarded-for.
## Set this to your reverse proxy server's IP or network. If you leave off the mask,
## then /32 or /128 is assumed depending on IP version. Empty by default. Example:
##
{{if .Upstreams }}upstreams = [{{range $s := .Upstreams}}"{{$s}}",{{end}}]
{{- else}}#upstreams = [ "127.0.0.1/32", "::1/128" ]{{end}}

## If you provide a cert and key file (pem) paths, this app will listen with SSL/TLS.
## Uncomment both lines and add valid file paths. Make sure this app can read them.
##
{{if .SSLKeyFile}}ssl_key_file  = '{{.SSLKeyFile}}'{{else}}#ssl_key_file  = '/path/to/cert.key'{{end}}
{{if .SSLCrtFile}}ssl_cert_file = '{{.SSLCrtFile}}'{{else}}#ssl_cert_file = '/path/to/cert.key'{{end}}

## If you set these, logs will be written to these files.
## If blank on windows or macOS, log file paths are chosen for you.
{{if .LogFile}}log_file = '{{.LogFile}}'{{else}}#log_file = '~/.notifiarr/notifiarr.log'{{end}}
{{if .HTTPLog}}http_log = '{{.HTTPLog}}'{{else}}#http_log = '~/.notifiarr/notifiarr.http.log'{{end}}{{if or .LogConfig.DebugLog .Debug}}
##
## Debug Log is optional. By default, debug logs write to the app log (above).
## Change that by setting a debug log file path here.
{{if .LogConfig.DebugLog}}debug_log = '{{.LogConfig.DebugLog}}'{{else}}#debug_log = '~/.notifiarr/debug.log'{{end}}{{end}}
##
## Set this to the number of megabytes to rotate files.
log_file_mb = {{.LogFileMb}}
##
## How many files to keep? 0 = all.
log_files = {{.LogFiles}}
##
## Unix file mode for new log files. Umask also affects this.
## Missing, blank or 0 uses default of 0600. Permissive is 0644. Ignored by Windows.
file_mode = "{{.FileMode.String}}"

## Web server and application timeouts.
##
timeout = "{{.Timeout}}"

<<<<<<< HEAD
{{- if or (eq os "linux") (force)}}

## This application can integrate with apt on Debian-based OSes.
## Set apt to true to enable this integration. A true setting causes
## notifiarr to relay apt package install/update hooks to notifiarr.com.
##
apt = "{{.EnableApt}}"
{{- end}}
=======
## Setting serial to true makes the app use fewer threads when polling apps.
## This spreads CPU usage out and uses a bit less memory.
serial = {{.Serial}}

## Retries controls how many times to retry requests to notifiarr.com.
## Sometimes cloudflare returns a 521, and this mitigates those problems.
## Setting this to 0 will take the default of 4. Use 1 to disable retrying.
retries = {{.Retries}}

>>>>>>> 270dd59a

##################
# Starr Settings #
##################

## The API keys are specific to the app. Get it from Settings -> General.
## Configurations for unused apps are harmless. Set URL and API key for
## apps you have and want to make requests to using Media Bot.
## See the Service Checks section below for information about setting the names.
##
## Examples follow. UNCOMMENT (REMOVE #), AT MINIMUM: [[header]], url, api_key

{{if .Lidarr}}{{range .Lidarr}}[[lidarr]]
  name     = "{{.Name}}"
  url      = "{{.URL}}"
  api_key  = "{{.APIKey}}"{{if .Username}}
  username = "{{.Username}}"
  password = "{{.Password}}"{{end}}{{if .HTTPUser}}
  http_user = "{{.HTTPUser}}"
  http_pass = "{{.HTTPPass}}"{{end}}
  interval = "{{.Interval}}" # Service check duration (if name is not empty).
  timeout  = "{{.Timeout}}"{{if .MaxBody}}
  max_body = {{ .MaxBody }} # maximum body size for debug logs. 0 = no limit.{{end}}

{{end}}
{{else}}#[[lidarr]]
#name     = "" # Set a name to enable checks of your service.
#url      = "http://lidarr:8989/"
#api_key  = ""


{{end}}{{if .Prowlarr}}{{range .Prowlarr}}[[prowlarr]]
  name     = "{{.Name}}"
  url      = "{{.URL}}"
  api_key  = "{{.APIKey}}"{{if .Username}}
  username = "{{.Username}}"
  password = "{{.Password}}"{{end}}{{if .HTTPUser}}
  http_user = "{{.HTTPUser}}"
  http_pass = "{{.HTTPPass}}"{{end}}
  interval = "{{.Interval}}" # Service check duration (if name is not empty).
  timeout  = "{{.Timeout}}"{{if .MaxBody}}
  max_body = {{ .MaxBody }} # maximum body size for debug logs. 0 = no limit.{{end}}

{{end}}
{{else}}#[[prowlarr]]
#name     = "" # Set a name to enable checks of your service.
#url      = "http://prowlarr:9696/"
#api_key  = ""


{{end}}{{if .Radarr}}{{range .Radarr}}[[radarr]]
  name     = "{{.Name}}"
  url      = "{{.URL}}"
  api_key  = "{{.APIKey}}"{{if .Username}}
  username = "{{.Username}}"
  password = "{{.Password}}"{{end}}{{if .HTTPUser}}
  http_user = "{{.HTTPUser}}"
  http_pass = "{{.HTTPPass}}"{{end}}
  interval = "{{.Interval}}" # Service check duration (if name is not empty).
  timeout  = "{{.Timeout}}"{{ if .MaxBody }}
  max_body = {{ .MaxBody }} # maximum body size for debug logs. 0 = no limit.{{end}}

{{end}}
{{else}}#[[radarr]]
#name      = "" # Set a name to enable checks of your service.
#url       = "http://127.0.0.1:7878/radarr"
#api_key   = ""


{{end}}{{if .Readarr}}{{range .Readarr}}[[readarr]]
  name     = "{{.Name}}"
  url      = "{{.URL}}"
  api_key  = "{{.APIKey}}"{{if .Username}}
  username = "{{.Username}}"
  password = "{{.Password}}"{{end}}{{if .HTTPUser}}
  http_user = "{{.HTTPUser}}"
  http_pass = "{{.HTTPPass}}"{{end}}
  interval = "{{.Interval}}" # Service check duration (if name is not empty).
  timeout  = "{{.Timeout}}"{{if .MaxBody}}
  max_body = {{ .MaxBody }} # maximum body size for debug logs. 0 = no limit.{{end}}

{{end}}
{{else}}#[[readarr]]
#name      = "" # Set a name to enable checks of your service.
#url       = "http://127.0.0.1:8787/readarr"
#api_key   = ""


{{end}}{{if .Sonarr}}{{range .Sonarr}}[[sonarr]]
  name     = "{{.Name}}"
  url      = "{{.URL}}"
  api_key  = "{{.APIKey}}"{{if .Username}}
  username = "{{.Username}}"
  password = "{{.Password}}"{{end}}{{if .HTTPUser}}
  http_user = "{{.HTTPUser}}"
  http_pass = "{{.HTTPPass}}"{{end}}
  interval = "{{.Interval}}" # Service check duration (if name is not empty).
  timeout  = "{{.Timeout}}"{{if .MaxBody}}
  max_body = {{ .MaxBody }} # maximum body size for debug logs. 0 = no limit.{{end}}

{{end}}
{{else}}#[[sonarr]]
#name      = ""  # Set a name to enable checks of your service.
#url       = "http://sonarr:8989/"
#api_key   = ""


{{end -}}

# Download Client Configs (below) are used for dashboard state and service checks.

{{if .Deluge}}{{range .Deluge }}[[deluge]]
  name     = "{{.Name}}"
  url      = "{{.Config.URL}}"
  password = "{{.Password}}"
  interval = "{{.Interval}}" # Service check duration (if name is not empty).
  timeout  = "{{.Timeout}}"

{{end}}
{{else}}#[[deluge]]
#name     = ""  # Set a name to enable checks of your service.
#url      = "http://deluge:8112/"
#password = ""


{{end}}{{if .Qbit}}{{range .Qbit}}[[qbit]]
  name     = "{{.Name}}"
  url      = "{{.URL}}"
  user     = "{{.User}}"
  pass     = "{{.Pass}}"
  interval = "{{.Interval}}" # Service check duration (if name is not empty).
  timeout  = "{{.Timeout}}"

{{end}}
{{else}}#[[qbit]]
#name     = ""  # Set a name to enable checks of your service.
#url      = "http://qbit:8080/"
#user     = ""
#pass     = ""


{{end}}{{if .SabNZB}}{{range .SabNZB}}[[sabnzbd]]
  name     = "{{.Name}}"
  url      = "{{.URL}}"
  api_key  = "{{.APIKey}}"
  interval = "{{.Interval}}" # Service check duration (if name is not empty).
  timeout  = "{{.Timeout}}"

{{end}}
{{else}}#[[sabnzbd]]
#name     = ""  # Set a name to enable checks of this application.
#url      = "http://sabnzbd:8080/"
#api_key  = ""


{{end -}}

#################
# Plex Settings #
#################

## Find your token: https://support.plex.tv/articles/204059436-finding-an-authentication-token-x-plex-token/
##
{{if and .Plex (not force)}}[plex]
  url     = "{{.Plex.URL}}"   # Your plex URL
  token   = "{{.Plex.Token}}"   # your plex token; get this from a web inspector
  timeout = "{{.Plex.Timeout}}"  # how long to wait for HTTP responses
{{- else}}#[plex]
#url     = "http://localhost:32400" # Your plex URL
#token   = "" # your plex token; get this from a web inspector
{{- end }}

#####################
# Tautulli Settings #
#####################

# Enables email=>username map. Set a name to enable service checks.
# Must uncomment [tautulli], 'api_key' and 'url' at a minimum.
{{if and .Tautulli (not force)}}
[tautulli]
  name     = "{{.Tautulli.Name}}" # only set a name to enable service checks.
  url      = "{{.Tautulli.URL}}" # Your Tautulli URL
  api_key  = "{{.Tautulli.APIKey}}" # your plex token; get this from a web inspector
  timeout  = "{{.Tautulli.Timeout}}" # how long to wait for HTTP responses
  interval = "{{.Tautulli.Interval}}" # how often to send service checks
{{- else}}
#[tautulli]
#  name    = "" # only set a name to enable service checks.
#  url     = "http://localhost:8181" # Your Tautulli URL
#  api_key = "" # your tautulli api key; get this from settings
{{- end }}

##################
# MySQL Snapshot #
##################

# Enables MySQL process list in snapshot output.
# Adding a name to a server enables TCP service checks.
# Example Grant:
# GRANT PROCESS ON *.* to 'notifiarr'@'localhost'
{{if .Snapshot.MySQL}} {{range .Snapshot.MySQL}}
[[snapshot.mysql]]
  name     = "{{.Name}}"
  host     = "{{.Host}}"
	user     = "{{.User}}"
	pass     = "{{.Pass}}"
{{if .Name}}interval = "{{.Interval}}" # Service check duration.
  timeout  = "{{.Timeout}}" # Service check timeout.{{end}}{{end}}
{{else}}
#[[snapshot.mysql]]
#name = "" # only set a name to enable service checks.
#host = "localhost:3306"
#user = "notifiarr"
#pass = "password"
{{- end}}

##################
# Service Checks #
##################

## This application performs service checks on configured services at the specified interval.
## The service states are sent to Notifiarr.com. Failed services generate a notification.
## Setting names on Starr apps (above) enables service checks for that app.
## Use the [[service]] directive to add more service checks. Example below.

[services]
  disabled = {{.Services.Disabled}} # Setting this to true disables all service checking routines.
  parallel = {{.Services.Parallel}}     # How many services to check concurrently. 1 should be enough.
  interval = "{{.Services.Interval}}" # How often to send service states to Notifiarr.com. Minimum = 5m.
  log_file = '{{.Services.LogFile}}'    # Service Check logs go to the app log by default. Change that by setting a services.log file here.

## Uncomment the following section to create a service check on a URL or IP:port.
## You may include as many [[service]] sections as you have services to check.
## Do not add Radarr, Sonarr, Readarr, Prowlarr, or Lidarr here! Add a name to enable their checks.
##
## Example with comments follows.
#[[service]]
#  name     = "MyServer"          # name must be unique
#  type     = "http"              # type can be "http" or "tcp"
#  check    = 'http://127.0.0.1'  # url for 'http', host/IP:port for 'tcp'
#  expect   = "200"               # return code to expect (for http only)
#  timeout  = "10s"               # how long to wait for tcp or http checks.
#  interval = "5m"                # how often to check this service.
{{if not .Service}}
## Another example. Remember to uncomment [[service]] if you use this!
##
#[[service]]
#  name    = "Bazarr"
#  type    = "http"
#  check   = 'http://10.1.1.2:6767/series/'
#  expect  = "200"
#  timeout = "10s"{{else}}
## Configured Service Checks:
##{{range .Service}}
[[service]]
  name     = "{{.Name}}"
  type     = "{{.Type}}"
  check    = '{{.Value}}'
  expect   = "{{.Expect}}"
  timeout  = "{{.Timeout}}"
  interval = "{{.Interval}}"
{{end}}{{end}}
`<|MERGE_RESOLUTION|>--- conflicted
+++ resolved
@@ -108,7 +108,6 @@
 ##
 timeout = "{{.Timeout}}"
 
-<<<<<<< HEAD
 {{- if or (eq os "linux") (force)}}
 
 ## This application can integrate with apt on Debian-based OSes.
@@ -117,7 +116,7 @@
 ##
 apt = "{{.EnableApt}}"
 {{- end}}
-=======
+
 ## Setting serial to true makes the app use fewer threads when polling apps.
 ## This spreads CPU usage out and uses a bit less memory.
 serial = {{.Serial}}
@@ -126,8 +125,6 @@
 ## Sometimes cloudflare returns a 521, and this mitigates those problems.
 ## Setting this to 0 will take the default of 4. Use 1 to disable retrying.
 retries = {{.Retries}}
-
->>>>>>> 270dd59a
 
 ##################
 # Starr Settings #
