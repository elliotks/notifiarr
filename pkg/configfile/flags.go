package configfile

import (
	"os"
	"runtime"
	"strings"

	"github.com/Notifiarr/notifiarr/pkg/mnd"
	flag "github.com/spf13/pflag"
)

/* This file handles application cli flags. */

// Flags are our CLI input flags.
type Flags struct {
<<<<<<< HEAD
	*flag.FlagSet `json:"-"`
	VerReq        bool     `json:"verReq"`
	Restart       bool     `json:"restart"`
	Updated       bool     `json:"updated"`
	PSlist        bool     `json:"pslist"`
	Write         string   `json:"wrte"`
	Curl          string   `json:"curl"`
	ConfigFile    string   `json:"configFile"`
	ExtraConf     []string `json:"extraConf"`
	EnvPrefix     string   `json:"envPrefix"`
	Headers       []string `json:"headers"`
	Assets        string   `json:"staticDif"`
=======
	*flag.FlagSet
	VerReq     bool
	Restart    bool
	AptHook    bool `json:"aptHook"`
	Updated    bool
	PSlist     bool
	Write      string
	Curl       string
	ConfigFile string
	ExtraConf  []string
	EnvPrefix  string
	Headers    []string
>>>>>>> 3df7d028
}

// ParseArgs stores the cli flag data into the Flags pointer.
func (f *Flags) ParseArgs(args []string) {
	f.StringVarP(&f.ConfigFile, "config", "c",
		os.Getenv(mnd.DefaultEnvPrefix+"_CONFIG_FILE"), strings.Title(f.Name())+" Config File.")
	f.StringSliceVarP(&f.ExtraConf, "extraconfig", "e", nil, "This app supports multiple config files. "+
		"Separate with commas, or pass -e more than once.")
	f.StringVarP(&f.EnvPrefix, "prefix", "p", mnd.DefaultEnvPrefix, "Environment Variable Prefix.")
	f.BoolVarP(&f.VerReq, "version", "v", false, "Print the version and exit.")
	f.StringVar(&f.Curl, "curl", "", "GET a URL and display headers and payload.")
	f.StringSliceVar(&f.Headers, "header", nil, "Use with --curl to add a request header.")
	f.BoolVar(&f.PSlist, "ps", false, "Print the system process list; useful for 'process' service checks.")
	f.StringVarP(&f.Write, "write", "w", "", "Write new config file to provided path. Use - to overwrite '--config' file.")
<<<<<<< HEAD
	f.StringVarP(&f.Assets, "assets", "a", "", "Provide path to custom web assets: static files and templates")
=======
	f.BoolVar(&f.AptHook, "apthook", false, "Process a payload from a dpkg Pre-Install-Pkgs hook.")
>>>>>>> 3df7d028

	if runtime.GOOS == mnd.Windows {
		f.BoolVar(&f.Restart, "restart", false, "This is used by auto-update, do not call it.")
		f.BoolVar(&f.Updated, "updated", false, "This flag causes the app to print an 'updated' message.")
	}

	f.Parse(args) // nolint: errcheck
}<|MERGE_RESOLUTION|>--- conflicted
+++ resolved
@@ -13,10 +13,10 @@
 
 // Flags are our CLI input flags.
 type Flags struct {
-<<<<<<< HEAD
 	*flag.FlagSet `json:"-"`
 	VerReq        bool     `json:"verReq"`
 	Restart       bool     `json:"restart"`
+	AptHook       bool     `json:"aptHook"`
 	Updated       bool     `json:"updated"`
 	PSlist        bool     `json:"pslist"`
 	Write         string   `json:"wrte"`
@@ -26,20 +26,6 @@
 	EnvPrefix     string   `json:"envPrefix"`
 	Headers       []string `json:"headers"`
 	Assets        string   `json:"staticDif"`
-=======
-	*flag.FlagSet
-	VerReq     bool
-	Restart    bool
-	AptHook    bool `json:"aptHook"`
-	Updated    bool
-	PSlist     bool
-	Write      string
-	Curl       string
-	ConfigFile string
-	ExtraConf  []string
-	EnvPrefix  string
-	Headers    []string
->>>>>>> 3df7d028
 }
 
 // ParseArgs stores the cli flag data into the Flags pointer.
@@ -54,11 +40,8 @@
 	f.StringSliceVar(&f.Headers, "header", nil, "Use with --curl to add a request header.")
 	f.BoolVar(&f.PSlist, "ps", false, "Print the system process list; useful for 'process' service checks.")
 	f.StringVarP(&f.Write, "write", "w", "", "Write new config file to provided path. Use - to overwrite '--config' file.")
-<<<<<<< HEAD
 	f.StringVarP(&f.Assets, "assets", "a", "", "Provide path to custom web assets: static files and templates")
-=======
 	f.BoolVar(&f.AptHook, "apthook", false, "Process a payload from a dpkg Pre-Install-Pkgs hook.")
->>>>>>> 3df7d028
 
 	if runtime.GOOS == mnd.Windows {
 		f.BoolVar(&f.Restart, "restart", false, "This is used by auto-update, do not call it.")
