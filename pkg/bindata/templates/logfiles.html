--- conflicted
+++ resolved
@@ -34,12 +34,8 @@
                                                 <td>
                                                     <a href="downloadFile/logs/{{ $file.ID }}" class="fas fa-cloud-download-alt" style="margin-right: 5px;" title="Download log file."></a>
                                                     <i class="fas fa-cloud-upload-alt" onClick="triggerFileAction($(this), 'upload', 'logs', {{$file.ID}})" style="cursor: pointer; margin-right: 5px;" title="Upload log file."></i>
-<<<<<<< HEAD
                                                     {{if not $file.Used}}<i class="fas fa-trash-alt" onClick="triggerFileAction($(this), 'delete', 'logs', {{$file.ID}})" style="cursor: pointer; color: red;" title="Delete log file."></i>{{end}}
-=======
-                                                    <i class="fas fa-trash-alt" onClick="triggerFileAction($(this), 'delete', 'logs', {{$file.ID}})" style="cursor: pointer; margin-right: 5px; color: red;" title="Delete log file."></i>
                                                     <i class="fas fa-stream" onClick="openWebsocket('/ws?source=logs&fileId={{$file.ID}}', 'log-viewer-element')" style="cursor: pointer; color: green;" title="Tail log file."></i>
->>>>>>> 341548ff
                                                 </td>
                                             </tr>
                                             {{- end }}
