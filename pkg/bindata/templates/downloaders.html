--- conflicted
+++ resolved
@@ -1,694 +1,686 @@
-                                <h1><i class="fas fa-cart-arrow-down"></i> Download Apps</h1>
-                                <p>Adding and enabling these downloader applications makes them show up in the <b>Dashboard Integration</b> on Notifiarr.com.</p>
-                                <div class="table-responsive">
-                                    <table class="table bk-dark table-bordered">
-                                        <thead>
-                                            <tr>
-                                                <td colspan="7" class="mobile-hide text-center">
-                                                    <div style="float: left;"><img src="{{files}}/images/logo/qbittorrent.png" style="height:50px;"></div>
-                                                    <h2 class="mb-3" style="margin-bottom:-45px">qBittorrent</h2>
-                                                    <div style="float: right;">
-                                                        <button id="download-Qbit-addbutton" onclick="addInstance('download', 'Qbit')" data-prefix="Apps" data-names='["Name","URL","User","Pass","Interval","Timeout"]' type="button" title="Add another instance of Qbittorrent." class="add-new-item-button btn btn-primary"><i class="fa fa-plus"></i></button>
-                                                    </div>
-                                                </td>
-                                                <td colspan="7" class="tablet-hide desktop-hide">
-                                                    <button onclick="addInstance('download', 'Qbit')" data-prefix="Apps" type="button" title="Add another instance of Qbittorrent." class="add-new-item-button btn btn-primary"><i class="fa fa-plus"></i></button>
-                                                    <h2 class="mb-3" style="margin-left:5px;display:inline;">qBittorrent</h2>
-                                                    <div style="float:right;"><img src="{{files}}/images/logo/qbittorrent.png" style="height:50px;"></div>
-                                                </td>
-                                            </tr>
-                                            <tr>
-                                                <td class="text-center" style="width:90px;min-width:90px;">
-                                                    <div style="display:none;" class="dialogText">
-                                                        The <span class="text-danger">red</span> button deletes the instance.<br>
-                                                        The <span class="text-success">green</span> button tests the instance.<br>
-                                                        The <span class="text-primary">blue</span> button adds a new instance.
-                                                    </div>
-                                                    <a onClick="dialog($(this), 'left')" class="help-icon far fa-question-circle"></a>
-                                                    <span class="dialogTitle">Actions</span>
-                                                </td>
-                                                <td style="min-width:130px;">
-                                                    <div style="display:none;" class="dialogText">Adding a name to any application enables service checks for the instance.</div>
-                                                    <a onClick="dialog($(this), 'left')" class="help-icon far fa-question-circle"></a>
-                                                    <span class="dialogTitle">Name</span>
-                                                </td>
-                                                <td style="min-width:190px;">URL</td>
-                                                <td style="min-width:80px;">Username</td>
-                                                <td style="min-width:170px;">Password</td>
-                                                <td style="min-width:90px;width:90px">
-                                                    <div style="display:none;" class="dialogText">Service checks are enabled when a name is added. This controls how often to check.</div>
-                                                    <a onClick="dialog($(this), 'right')" class="help-icon far fa-question-circle"></a>
-                                                    <span class="dialogTitle">Interval</span>
-                                                </td>
-                                                <td style="min-width:120px;width:120px">
-                                                    <div style="display:none;" class="dialogText">This controls the maximum duration a request to this application may elapse. Selecting <b>No Timeout</b> can be dangerous. Selecting <b>Disabled</b> completely disables the instance.</div>
-                                                    <a onClick="dialog($(this), 'right')" class="help-icon far fa-question-circle"></a>
-                                                    <span class="dialogTitle">Timeout</span>
-                                                </td>
-                                            </tr>
-                                        </thead>
-                                        <tbody id="download-Qbit-container">
-                                        {{- range $index, $app := .Config.Apps.Qbit}}
-                                            <input disabled style="display: none;" class="client-parameter download-Qbit{{$index}}-deleted" data-group="download" data-label="Qbit {{instance $index}} Deleted" data-original="false" value="false">
-                                            <tr class="download-Qbit" id="download-Qbit-{{$index}}">
-                                                <td style="white-space:nowrap;">
-                                                    <div class="btn-group" role="group" style="display:flex;">
-                                                        <button onclick="removeInstance('download-Qbit', {{$index}})" type="button" class="delete-item-button btn btn-danger btn-sm" style="font-size:18px;width:35px;"><i class="fa fa-minus"></i></button>
-                                                        <button id="QbitIndexLabel{{$index}}" class="btn btn-sm" style="font-size:18px;width:35px;pointer-events:none;">{{instance $index}}</button>
-                                                        <button onClick="testInstance($(this), 'Qbit', '{{$index}}')" type="button" class="btn btn-success btn-sm checkInstanceBtn" style="font-size:18px;"><i class="fas fa-check-double"></i></button>
-                                                    </div>
-                                                </td>
-                                                <td>
-                                                    <form class="form-inline">
-                                                        <div class="form-group" style="width:100%">
-                                                            <div class="input-group" style="width:100%">
-                                                                {{- if (locked (printf "%s_QBIT_%d_NAME" $.Flags.EnvPrefix $index))}}
-                                                                <div style="width:30px; max-width:30px;" class="input-group-addon input-sm">
-                                                                    <div style="display:none;" class="dialogText">
-                                                                        An environment variable exists for this value. Your new value will write to the config file, but the application will not use it.
-                                                                    </div>
-                                                                    <a onClick="dialog($(this), 'left')" class="help-icon fas fa-outdent"></a>
-                                                                    <span class="dialogTitle" style="display:none;">Variable: {{printf "%s_QBIT_%d_NAME" $.Flags.EnvPrefix $index}}</span>
-                                                                </div>
-                                                                {{- end}}
-                                                                <input type="text" id="Apps.Qbit.{{$index}}.Name" name="Apps.Qbit.{{$index}}.Name" data-index="{{$index}}" data-app="Qbit" class="client-parameter form-control input-sm" data-group="download" data-label="Qbit {{instance $index}} Name" data-original="{{$app.Name}}" value="{{$app.Name}}">
-                                                            </div>
-                                                        </div>
-                                                    </form>
-                                                </td>
-                                                <td>
-                                                    <form class="form-inline">
-                                                        <div class="form-group" style="width:100%">
-                                                            <div class="input-group" style="width:100%">
-                                                                {{- if (locked (printf "%s_QBIT_%d_URL" $.Flags.EnvPrefix $index))}}
-                                                                <div style="width:30px; max-width:30px;" class="input-group-addon input-sm">
-                                                                    <div style="display:none;" class="dialogText">
-                                                                        An environment variable exists for this value. Your new value will write to the config file, but the application will not use it.
-                                                                    </div>
-                                                                    <a onClick="dialog($(this), 'left')" class="help-icon fas fa-outdent"></a>
-                                                                    <span class="dialogTitle" style="display:none;">Variable: {{printf "%s_QBIT_%d_URL" $.Flags.EnvPrefix $index}}</span>
-                                                                </div>
-                                                                {{- end}}
-                                                                <input type="text" id="Apps.Qbit.{{$index}}.URL" name="Apps.Qbit.{{$index}}.URL" data-index="{{$index}}" data-app="Qbit" class="client-parameter form-control input-sm" data-group="download" data-label="Qbit {{instance $index}} URL" data-original="{{$app.URL}}" value="{{$app.URL}}">
-                                                            </div>
-                                                        </div>
-                                                    </form>
-                                                </td>
-                                                <td>
-                                                    <form class="form-inline">
-                                                        <div class="form-group" style="width:100%">
-                                                            <div class="input-group" style="width:100%">
-                                                                {{- if (locked (printf "%s_QBIT_%d_USER" $.Flags.EnvPrefix $index))}}
-                                                                <div style="width:30px; max-width:30px;" class="input-group-addon input-sm">
-                                                                    <div style="display:none;" class="dialogText">
-                                                                        An environment variable exists for this value. Your new value will write to the config file, but the application will not use it.
-                                                                    </div>
-                                                                    <a onClick="dialog($(this), 'right')" class="help-icon fas fa-outdent"></a>
-                                                                    <span class="dialogTitle" style="display:none;">Variable: {{printf "%s_QBIT_%d_USER" $.Flags.EnvPrefix $index}}</span>
-                                                                </div>
-                                                                {{- end}}
-                                                                <input type="text" id="Apps.Qbit.{{$index}}.User" name="Apps.Qbit.{{$index}}.User" data-index="{{$index}}" data-app="Qbit" class="client-parameter form-control input-sm" data-group="download" data-label="Qbit {{instance $index}} User" data-original="{{$app.User}}" value="{{$app.User}}">
-                                                            </div>
-                                                        </div>
-                                                    </form>
-                                                </td>
-                                                <td>
-                                                    <form class="form-inline">
-                                                        <div class="form-group" style="width:100%">
-                                                            <div class="input-group" style="width:100%">
-                                                                {{- if (locked (printf "%s_QBIT_%d_PASS" $.Flags.EnvPrefix $index))}}
-                                                                <div style="width:30px; max-width:30px;" class="input-group-addon input-sm">
-                                                                    <div style="display:none;" class="dialogText">
-                                                                        An environment variable exists for this value. Your new value will write to the config file, but the application will not use it.
-                                                                    </div>
-                                                                    <a onClick="dialog($(this), 'right')" class="help-icon fas fa-outdent"></a>
-                                                                    <span class="dialogTitle" style="display:none;">Variable: {{printf "%s_QBIT_%d_PASS" $.Flags.EnvPrefix $index}}</span>
-                                                                </div>
-                                                                {{- end}}
-                                                                <input type="password" autocomplete="off" id="Apps.Qbit.{{$index}}.Pass" name="Apps.Qbit.{{$index}}.Pass" data-index="{{$index}}" data-app="Qbit" class="client-parameter form-control input-sm" data-group="download" data-label="Qbit {{instance $index}} Pass" data-original="{{$app.Pass}}" value="{{$app.Pass}}">
-                                                                <div style="width:35px; max-width:35px;" class="input-group-addon input-sm" onClick="togglePassword('Apps.Qbit.{{$index}}.Pass', $(this).find('i'));"><i class="fas fa-low-vision secret-input"></i></div>
-                                                            </div>
-                                                        </div>
-                                                    </form>
-                                                </td>
-                                                <td>
-                                                    <form class="form-inline">
-                                                        <div class="form-group" style="width:100%">
-                                                            <div class="input-group" style="width:100%">
-                                                                {{- if (locked (printf "%s_QBIT_%d_INTERVAL" $.Flags.EnvPrefix $index))}}
-                                                                <div style="width:30px; max-width:30px;" class="input-group-addon input-sm">
-                                                                    <div style="display:none;" class="dialogText">
-                                                                        An environment variable exists for this value. Your new value will write to the config file, but the application will not use it.
-                                                                    </div>
-                                                                    <a onClick="dialog($(this), 'right')" class="help-icon fas fa-outdent"></a>
-                                                                    <span class="dialogTitle" style="display:none;">Variable: {{printf "%s_QBIT_%d_INTERVAL" $.Flags.EnvPrefix $index}}</span>
-                                                                </div>
-                                                                {{- end}}
-                                                                <input type="text" id="Apps.Qbit.{{$index}}.Interval" name="Apps.Qbit.{{$index}}.Interval" data-index="{{$index}}" data-app="Qbit" class="client-parameter form-control input-sm" data-group="download" data-label="Qbit {{instance $index}} Interval" data-original="{{$app.Interval}}" value="{{$app.Interval}}">
-                                                            </div>
-                                                        </div>
-                                                    </form>
-                                                </td>
-                                                <td>
-                                                    <form class="form-inline">
-                                                        <div class="form-group" style="width:100%">
-                                                            <div class="input-group" style="width:100%">
-                                                                {{- if (locked (printf "%s_QBIT_%d_TIMEOUT" $.Flags.EnvPrefix $index))}}
-                                                                <div style="width:30px; max-width:30px;" class="input-group-addon input-sm">
-                                                                    <div style="display:none;" class="dialogText">
-                                                                        An environment variable exists for this value. Your new value will write to the config file, but the application will not use it.
-                                                                    </div>
-                                                                    <a onClick="dialog($(this), 'right')" class="help-icon fas fa-outdent"></a>
-                                                                    <span class="dialogTitle" style="display:none;">Variable: {{printf "%s_QBIT_%d_TIMEOUT" $.Flags.EnvPrefix $index}}</span>
-                                                                </div>
-                                                                {{- end}}
-<<<<<<< HEAD
-                                                                <select type="select" id="Apps.Qbit.{{$index}}.Config.Timeout" name="Apps.Qbit.{{$index}}.Config.Timeout" data-index="{{$index}}" data-app="Qbit" class="client-parameter form-control input-sm" data-group="download" data-label="Qbit {{instance $index}} Timeout" data-original="{{$app.Timeout}}">
-                                                                    <option value="-1s">Disabled</option>
-                                                                    <option value="0s">No Timeout</option>
-                                                                    {{- range $i := one259 }}
-                                                                    <option {{if eq $app.Timeout.Seconds $i}}selected {{end}}value="{{$i}}s">{{$i}} second{{if not (eq $i (add 0 1))}}s{{end}}</option>
-                                                                    {{- end}}
-                                                                    <option {{if eq $app.Timeout.Seconds (add 0 60)}}selected {{end}}value="1m0s">1 minute</option>
-                                                                    {{- range $i := one259 }}
-                                                                    <option {{if eq $app.Timeout.Seconds (add 60 $i)}}selected {{end}}value="1m{{$i}}s">1 min {{$i}} sec</option>
-                                                                    {{- end}}
-                                                                </select>
-=======
-                                                                <input type="text" id="Apps.Qbit.{{$index}}.Timeout" name="Apps.Qbit.{{$index}}.Timeout" data-index="{{$index}}" data-app="Qbit" class="client-parameter form-control input-sm" data-group="download" data-label="Qbit {{instance $index}} Timeout" data-original="{{$app.Timeout}}" value="{{$app.Timeout}}">
->>>>>>> dae43654
-                                                            </div>
-                                                        </div>
-                                                    </form>
-                                                </td>
-                                            </tr>
-                                        {{- end}}
-                                            <tr id="download-Qbit-none" {{if .Config.Apps.Qbit}} style="display: none;"{{end}}><td colspan="7">No Qbittorrent instances configured.</td></tr>
-                                        </tbody>
-{{ template "downloaders-rtorrent.html" .}}  
-                                        <thead>
-                                            <tr>
-                                                <td colspan="7" class="text-center mobile-hide">
-                                                    <div style="float: left;"><img src="{{files}}/images/logo/deluge.png" style="height:50px;">
-                                                    </div><h2 class="mb-3" style="margin-bottom:-45px">Deluge</h2>
-                                                    <div style="float: right;">
-                                                        <button id="download-Deluge-addbutton" onclick="addInstance('download', 'Deluge')" data-prefix="Apps" data-names='["Name","","Config.URL","Config.Password","Interval","Timeout"]' type="button" title="Add another instance of Deluge." class="add-new-item-button btn btn-primary"><i class="fa fa-plus"></i></button>
-                                                    </div>
-                                                </td>
-                                                <td colspan="7" class="tablet-hide desktop-hide">
-                                                    <button onclick="addInstance('download', 'Deluge')" data-prefix="Apps" type="button" title="Add another instance of Deluge." class="add-new-item-button btn btn-primary"><i class="fa fa-plus"></i></button>
-                                                    <h2 class="mb-3" style="margin-left:5px;display:inline;">Deluge</h2>
-                                                    <div style="float:right;"><img src="{{files}}/images/logo/deluge.png" style="height:50px;"></div>
-                                                </td>
-                                            </tr>
-                                            <tr>
-                                                <td class="text-center">
-                                                    <div style="display:none;" class="dialogText">
-                                                        The <span class="text-danger">red</span> button deletes the instance.<br>
-                                                        The <span class="text-success">green</span> button tests the instance.<br>
-                                                        The <span class="text-primary">blue</span> button adds a new instance.
-                                                    </div>
-                                                    <a onClick="dialog($(this), 'left')" class="help-icon far fa-question-circle"></a>
-                                                    <span class="dialogTitle">Actions</span>
-                                                </td>
-                                                <td>
-                                                    <div style="display:none;" class="dialogText">Adding a name to any application enables service checks for the instance.</div>
-                                                    <a onClick="dialog($(this), 'left')" class="help-icon far fa-question-circle"></a>
-                                                    <span class="dialogTitle">Name</span>
-                                                </td>
-                                                <td colspan="2">URL</td>
-                                                <td>Password</td>
-                                                <td>
-                                                    <div style="display:none;" class="dialogText">Service checks are enabled when a name is added. This controls how often to check.</div>
-                                                    <a onClick="dialog($(this), 'right')" class="help-icon far fa-question-circle"></a>
-                                                    <span class="dialogTitle">Interval</span>
-                                                </td>
-                                                <td>
-                                                    <div style="display:none;" class="dialogText">This controls the maximum duration a request to this application may elapse. Selecting <b>No Timeout</b> can be dangerous. Selecting <b>Disabled</b> completely disables the instance.</div>
-                                                    <a onClick="dialog($(this), 'right')" class="help-icon far fa-question-circle"></a>
-                                                    <span class="dialogTitle">Timeout</span>
-                                                </td>
-                                            </tr>
-                                        </thead>
-                                        <tbody id="download-Deluge-container">
-                                        {{- range $index, $app := .Config.Apps.Deluge}}
-                                            <input disabled style="display: none;" class="client-parameter download-Deluge{{$index}}-deleted" data-group="download" data-label="Deluge {{instance $index}} Deleted" data-original="false" value="false">
-                                            <tr class="download-Deluge" id="download-Deluge-{{$index}}">
-                                                <td style="white-space:nowrap;">
-                                                    <div class="btn-group" role="group" style="display:flex;">
-                                                        <button onclick="removeInstance('download-Deluge', {{$index}})" type="button" class="delete-item-button btn btn-danger btn-sm" style="font-size:18px;width:35px;"><i class="fa fa-minus"></i></button>
-                                                        <button id="DelugeIndexLabel{{$index}}" class="btn btn-sm" style="font-size:18px;width:35px;pointer-events:none;">{{instance $index}}</button>
-                                                        <button onClick="testInstance($(this), 'Deluge', '{{$index}}')" type="button" class="btn btn-success btn-sm checkInstanceBtn" style="font-size:18px;"><i class="fas fa-check-double"></i></button>
-                                                    </div>
-                                                </td>
-                                                <td>
-                                                    <form class="form-inline">
-                                                        <div class="form-group" style="width:100%">
-                                                            <div class="input-group" style="width:100%">
-                                                                {{- if (locked (printf "%s_DELUGE_%d_NAME" $.Flags.EnvPrefix $index))}}
-                                                                <div style="width:30px; max-width:30px;" class="input-group-addon input-sm">
-                                                                    <div style="display:none;" class="dialogText">
-                                                                        An environment variable exists for this value. Your new value will write to the config file, but the application will not use it.
-                                                                    </div>
-                                                                    <a onClick="dialog($(this), 'left')" class="help-icon fas fa-outdent"></a>
-                                                                    <span class="dialogTitle" style="display:none;">Variable: {{printf "%s_DELUGE_%d_NAME" $.Flags.EnvPrefix $index}}</span>
-                                                                </div>
-                                                                {{- end}}
-                                                                <input type="text" id="Apps.Deluge.{{$index}}.Name" name="Apps.Deluge.{{$index}}.Name" data-index="{{$index}}" data-app="Deluge" class="client-parameter form-control input-sm" data-group="download" data-label="Deluge {{instance $index}} Name" data-original="{{$app.Name}}" value="{{$app.Name}}">
-                                                            </div>
-                                                        </div>
-                                                    </form>
-                                                </td>
-                                                <td colspan="2">
-                                                    <form class="form-inline">
-                                                        <div class="form-group" style="width:100%">
-                                                            <div class="input-group" style="width:100%">
-                                                                {{- if (locked (printf "%s_DELUGE_%d_URL" $.Flags.EnvPrefix $index))}}
-                                                                <div style="width:30px; max-width:30px;" class="input-group-addon input-sm">
-                                                                    <div style="display:none;" class="dialogText">
-                                                                        An environment variable exists for this value. Your new value will write to the config file, but the application will not use it.
-                                                                    </div>
-                                                                    <a onClick="dialog($(this), 'right')" class="help-icon fas fa-outdent"></a>
-                                                                    <span class="dialogTitle" style="display:none;">Variable: {{printf "%s_DELUGE_%d_URL" $.Flags.EnvPrefix $index}}</span>
-                                                                </div>
-                                                                {{- end}}
-                                                                <input type="text" id="Apps.Deluge.{{$index}}.Config.URL" name="Apps.Deluge.{{$index}}.Config.URL" data-index="{{$index}}" data-app="Deluge" class="client-parameter form-control input-sm" data-group="download" data-label="Deluge {{instance $index}} URL" data-original="{{$app.URL}}" value="{{$app.URL}}">
-                                                            </div>
-                                                        </div>
-                                                    </form>
-                                                </td>
-                                                <td>
-                                                    <form class="form-inline">
-                                                        <div class="form-group" style="width:100%">
-                                                            <div class="input-group" style="width:100%">
-                                                                {{- if (locked (printf "%s_DELUGE_%d_PASSWORD" $.Flags.EnvPrefix $index)) }}
-                                                                <div style="width:30px; max-width:30px;" class="input-group-addon input-sm">
-                                                                    <div style="display:none;" class="dialogText">
-                                                                        An environment variable exists for this value. Your new value will write to the config file, but the application will not use it.
-                                                                    </div>
-                                                                    <a onClick="dialog($(this), 'right')" class="help-icon fas fa-outdent"></a>
-                                                                    <span class="dialogTitle" style="display:none;">Variable: {{printf "%s_DELUGE_%d_PASSWORD" $.Flags.EnvPrefix $index}}</span>
-                                                                </div>
-                                                                {{- end}}
-                                                                <input type="password" autocomplete="off" id="Apps.Deluge.{{$index}}.Config.Password" name="Apps.Deluge.{{$index}}.Config.Password" data-index="{{$index}}" data-app="Deluge" class="client-parameter form-control input-sm" data-group="download" data-label="Deluge {{instance $index}} Password" data-original="{{$app.Password}}" value="{{$app.Password}}">
-                                                                <div style="width:35px; max-width:35px;" class="input-group-addon input-sm" onClick="togglePassword('Apps.Deluge.{{$index}}.Config.Password', $(this).find('i'));"><i class="fas fa-low-vision secret-input"></i></div>
-                                                            </div>
-                                                        </div>
-                                                    </form>
-                                                </td>
-                                                <td>
-                                                    <form class="form-inline">
-                                                        <div class="form-group" style="width:100%">
-                                                            <div class="input-group" style="width:100%">
-                                                                {{- if (locked (printf "%s_DELUGE_%d_INTERVAL" $.Flags.EnvPrefix $index))}}
-                                                                <div style="width:30px; max-width:30px;" class="input-group-addon input-sm">
-                                                                    <div style="display:none;" class="dialogText">
-                                                                        An environment variable exists for this value. Your new value will write to the config file, but the application will not use it.
-                                                                    </div>
-                                                                    <a onClick="dialog($(this), 'right')" class="help-icon fas fa-outdent"></a>
-                                                                    <span class="dialogTitle" style="display:none;">Variable: {{printf "%s_DELUGE_%d_INTERVAL" $.Flags.EnvPrefix $index}}</span>
-                                                                </div>
-                                                                {{- end}}
-                                                                <input type="text" id="Apps.Deluge.{{$index}}.Interval" name="Apps.Deluge.{{$index}}.Interval" data-index="{{$index}}" data-app="Deluge" class="client-parameter form-control input-sm" data-group="download" data-label="Deluge {{instance $index}} Interval" data-original="{{$app.Interval}}" value="{{$app.Interval}}">
-                                                            </div>
-                                                        </div>
-                                                    </form>
-                                                </td>
-                                                <td>
-                                                    <form class="form-inline">
-                                                        <div class="form-group" style="width:100%">
-                                                            <div class="input-group" style="width:100%">
-                                                                {{- if (locked (printf "%s_DELUGE_%d_TIMEOUT" $.Flags.EnvPrefix $index))}}
-                                                                <div style="width:30px; max-width:30px;" class="input-group-addon input-sm">
-                                                                    <div style="display:none;" class="dialogText">
-                                                                        An environment variable exists for this value. Your new value will write to the config file, but the application will not use it.
-                                                                    </div>
-                                                                    <a onClick="dialog($(this), 'right')" class="help-icon fas fa-outdent"></a>
-                                                                    <span class="dialogTitle" style="display:none;">Variable: {{printf "%s_DELUGE_%d_TIMEOUT" $.Flags.EnvPrefix $index}}</span>
-                                                                </div>
-                                                                {{- end}}
-                                                                <select type="select" id="Apps.Deluge.{{$index}}.Timeout" name="Apps.Deluge.{{$index}}.Timeout" data-index="{{$index}}" data-app="Deluge" class="client-parameter form-control input-sm" data-group="download" data-label="Deluge {{instance $index}} Timeout" data-original="{{$app.Timeout}}">
-                                                                    <option value="-1s">Disabled</option>
-                                                                    <option value="0s">No Timeout</option>
-                                                                    {{- range $i := one259 }}
-                                                                    <option {{if eq $app.Timeout.Seconds $i}}selected {{end}}value="{{$i}}s">{{$i}} second{{if not (eq $i (add 0 1))}}s{{end}}</option>
-                                                                    {{- end}}
-                                                                    <option {{if eq $app.Timeout.Seconds (add 0 60)}}selected {{end}}value="1m0s">1 minute</option>
-                                                                    {{- range $i := one259 }}
-                                                                    <option {{if eq $app.Timeout.Seconds (add 60 $i)}}selected {{end}}value="1m{{$i}}s">1 min {{$i}} sec</option>
-                                                                    {{- end}}
-                                                                </select>
-                                                            </div>
-                                                        </div>
-                                                    </form>
-                                                </td>
-                                            </tr>
-                                        {{- end}}
-                                            <tr id="download-Deluge-none" {{if .Config.Apps.Deluge}} style="display: none;"{{end}}><td colspan="7">No Deluge instances configured.</td></tr>
-                                        </tbody>
-                                        <thead>
-                                            <tr>
-                                                <td colspan="7" class="text-center mobile-hide">
-                                                    <div style="float: left;"><img src="{{files}}/images/logo/sabnzbd.png" style="height:50px;"></div>
-                                                    <h2 class="mb-3" style="margin-bottom:-45px">SabNZB</h2>
-                                                    <div style="float: right;">
-                                                        <button id="download-SabNZB-addbutton" onclick="addInstance('download','SabNZB')" data-prefix="Apps" data-names='["Name","", "URL","APIKey","Interval","Timeout"]' type="button" title="Add another instance of SabNZB." class="add-new-item-button btn btn-primary"><i class="fa fa-plus"></i></button>
-                                                    </div>
-                                                </td>
-                                                <td colspan="7" class="tablet-hide desktop-hide">
-                                                    <button onclick="addInstance('download','SabNZB')" data-prefix="Apps" type="button" title="Add another instance of SabNZB." class="add-new-item-button btn btn-primary"><i class="fa fa-plus"></i></button>
-                                                    <h2 class="mb-3" style="margin-left:5px;display:inline;">SabNZB</h2>
-                                                    <div style="float:right;"><img src="{{files}}/images/logo/sabnzbd.png" style="height:50px;"></div>
-                                                </td>
-                                            </tr>
-                                            <tr>
-                                                <td class="text-center">
-                                                    <div style="display:none;" class="dialogText">
-                                                        The <span class="text-danger">red</span> button deletes the instance.<br>
-                                                        The <span class="text-success">green</span> button tests the instance.<br>
-                                                        The <span class="text-primary">blue</span> button adds a new instance.
-                                                    </div>
-                                                    <a onClick="dialog($(this), 'left')" class="help-icon far fa-question-circle"></a>
-                                                    <span class="dialogTitle">Actions</span>
-                                                </td>
-                                                <td>
-                                                    <div style="display:none;" class="dialogText">Adding a name to any application enables service checks for the instance.</div>
-                                                    <a onClick="dialog($(this), 'left')" class="help-icon far fa-question-circle"></a>
-                                                    <span class="dialogTitle">Name</span>
-                                                </td>
-                                                <td colspan="2">URL</td>
-                                                <td>API Key</td>
-                                                <td>
-                                                    <div style="display:none;" class="dialogText">Service checks are enabled when a name is added. This controls how often to check.</div>
-                                                    <a onClick="dialog($(this), 'right')" class="help-icon far fa-question-circle"></a>
-                                                    <span class="dialogTitle">Interval</span>
-                                                </td>
-                                                <td>
-                                                    <div style="display:none;" class="dialogText">This controls the maximum duration a request to this application may elapse. Selecting <b>No Timeout</b> can be dangerous. Selecting <b>Disabled</b> completely disables the instance.</div>
-                                                    <a onClick="dialog($(this), 'right')" class="help-icon far fa-question-circle"></a>
-                                                    <span class="dialogTitle">Timeout</span>
-                                                </td>
-                                            </tr>
-                                        </thead>
-                                        <tbody id="download-SabNZB-container">
-                                        {{- range $index, $app := .Config.Apps.SabNZB}}
-                                            <input disabled style="display: none;" class="client-parameter download-SabNZB{{$index}}-deleted" data-group="download" data-label="SabNZB {{instance $index}} Deleted" data-original="false" value="false">
-                                            <tr class="download-SabNZB" id="download-SabNZB-{{$index}}">
-                                                <td style="white-space:nowrap;">
-                                                    <div class="btn-group" role="group" style="display:flex;">
-                                                        <button onclick="removeInstance('download-SabNZB', {{$index}})" type="button" class="delete-item-button btn btn-danger btn-sm" style="font-size:18px;width:35px;"><i class="fa fa-minus"></i></button>
-                                                        <button id="SabNZBIndexLabel{{$index}}" class="btn btn-sm" style="font-size:18px;width:35px;pointer-events:none;">{{instance $index}}</button>
-                                                        <button onClick="testInstance($(this), 'SabNZB', '{{$index}}')" type="button" class="btn btn-success btn-sm checkInstanceBtn" style="font-size:18px;"><i class="fas fa-check-double"></i></button>
-                                                    </div>
-                                                </td>
-                                                <td>
-                                                    <form class="form-inline">
-                                                        <div class="form-group" style="width:100%">
-                                                            <div class="input-group" style="width:100%">
-                                                                {{- if (locked (printf "%s_SABNZBD_%d_NAME" $.Flags.EnvPrefix $index))}}
-                                                                <div style="width:30px; max-width:30px;" class="input-group-addon input-sm">
-                                                                    <div style="display:none;" class="dialogText">
-                                                                        An environment variable exists for this value. Your new value will write to the config file, but the application will not use it.
-                                                                    </div>
-                                                                    <a onClick="dialog($(this), 'left')" class="help-icon fas fa-outdent"></a>
-                                                                    <span class="dialogTitle" style="display:none;">Variable: {{printf "%s_SABNZBD_%d_NAME" $.Flags.EnvPrefix $index}}</span>
-                                                                </div>
-                                                                {{- end}}
-                                                                <input type="text" id="Apps.SabNZB.{{$index}}.Name" name="Apps.SabNZB.{{$index}}.Name" data-index="{{$index}}" data-app="SabNZB" class="client-parameter form-control input-sm" data-group="download" data-label="SabNZB {{instance $index}} Name" data-original="{{$app.Name}}" value="{{$app.Name}}">
-                                                            </div>
-                                                        </div>
-                                                    </form>
-                                                </td>
-                                                <td colspan="2">
-                                                    <form class="form-inline">
-                                                        <div class="form-group" style="width:100%">
-                                                            <div class="input-group" style="width:100%">
-                                                                {{- if (locked (printf "%s_SABNZBD_%d_URL" $.Flags.EnvPrefix $index))}}
-                                                                <div style="width:30px; max-width:30px;" class="input-group-addon input-sm">
-                                                                    <div style="display:none;" class="dialogText">
-                                                                        An environment variable exists for this value. Your new value will write to the config file, but the application will not use it.
-                                                                    </div>
-                                                                    <a onClick="dialog($(this), 'left')" class="help-icon fas fa-outdent"></a>
-                                                                    <span class="dialogTitle" style="display:none;">Variable: {{printf "%s_SABNZBD_%d_URL" $.Flags.EnvPrefix $index}}</span>
-                                                                </div>
-                                                                {{- end}}
-                                                                <input type="text" id="Apps.SabNZB.{{$index}}.URL" name="Apps.SabNZB.{{$index}}.URL" data-index="{{$index}}" data-app="SabNZB" class="client-parameter form-control input-sm" data-group="download" data-label="SabNZB {{instance $index}} URL" data-original="{{$app.URL}}" value="{{$app.URL}}">
-                                                            </div>
-                                                        </div>
-                                                    </form>
-                                                </td>
-                                                <td>
-                                                    <form class="form-inline">
-                                                        <div class="form-group" style="width:100%">
-                                                            <div class="input-group" style="width:100%">
-                                                                {{- if (locked (printf "%s_SABNZBD_%d_API_KEY" $.Flags.EnvPrefix $index))}}
-                                                                <div style="width:30px; max-width:30px;" class="input-group-addon input-sm">
-                                                                    <div style="display:none;" class="dialogText">
-                                                                        An environment variable exists for this value. Your new value will write to the config file, but the application will not use it.
-                                                                    </div>
-                                                                    <a onClick="dialog($(this), 'right')" class="help-icon fas fa-outdent"></a>
-                                                                    <span class="dialogTitle" style="display:none;">Variable: {{printf "%s_SABNZBD_%d_API_KEY" $.Flags.EnvPrefix $index}}</span>
-                                                                </div>
-                                                                {{- end}}
-                                                                <input type="password" autocomplete="off" id="Apps.SabNZB.{{$index}}.APIKey" name="Apps.SabNZB.{{$index}}.APIKey" data-index="{{$index}}" data-app="SabNZB" class="client-parameter form-control input-sm" data-group="download" data-label="SabNZB {{instance $index}} APIKey" data-original="{{$app.APIKey}}" value="{{$app.APIKey}}">
-                                                                <div style="width:35px; max-width:35px;" class="input-group-addon input-sm" onClick="togglePassword('Apps.SabNZB.{{$index}}.APIKey', $(this).find('i'));"><i class="fas fa-low-vision secret-input"></i></div>
-                                                            </div>
-                                                        </div>
-                                                    </form>
-                                                </td>
-                                                <td>
-                                                    <form class="form-inline">
-                                                        <div class="form-group" style="width:100%">
-                                                            <div class="input-group" style="width:100%">
-                                                                {{- if (locked (printf "%s_SABNZBD_%d_INTERVAL" $.Flags.EnvPrefix $index))}}
-                                                                <div style="width:30px; max-width:30px;" class="input-group-addon input-sm">
-                                                                    <div style="display:none;" class="dialogText">
-                                                                        An environment variable exists for this value. Your new value will write to the config file, but the application will not use it.
-                                                                    </div>
-                                                                    <a onClick="dialog($(this), 'right')" class="help-icon fas fa-outdent"></a>
-                                                                    <span class="dialogTitle" style="display:none;">Variable: {{printf "%s_SABNZBD_%d_INTERVAL" $.Flags.EnvPrefix $index}}</span>
-                                                                </div>
-                                                                {{- end}}
-                                                                <input type="text" id="Apps.SabNZB.{{$index}}.Interval" name="Apps.SabNZB.{{$index}}.Interval" data-index="{{$index}}" data-app="SabNZB" class="client-parameter form-control input-sm" data-group="download" data-label="SabNZB {{instance $index}} Interval" data-original="{{$app.Interval}}" value="{{$app.Interval}}">
-                                                            </div>
-                                                        </div>
-                                                    </form>
-                                                </td>
-                                                <td>
-                                                    <form class="form-inline">
-                                                        <div class="form-group" style="width:100%">
-                                                            <div class="input-group" style="width:100%">
-                                                                {{- if (locked (printf "%s_SABNZBD_%d_TIMEOUT" $.Flags.EnvPrefix $index))}}
-                                                                <div style="width:30px; max-width:30px;" class="input-group-addon input-sm">
-                                                                    <div style="display:none;" class="dialogText">
-                                                                        An environment variable exists for this value. Your new value will write to the config file, but the application will not use it.
-                                                                    </div>
-                                                                    <a onClick="dialog($(this), 'right')" class="help-icon fas fa-outdent"></a>
-                                                                    <span class="dialogTitle" style="display:none;">Variable: {{printf "%s_SABNZBD_%d_TIMEOUT" $.Flags.EnvPrefix $index}}</span>
-                                                                </div>
-                                                                {{- end}}
-                                                                <select type="select" id="Apps.SabNZB.{{$index}}.Timeout" name="Apps.SabNZB.{{$index}}.Timeout" data-index="{{$index}}" data-app="SabNZB" class="client-parameter form-control input-sm" data-group="download" data-label="SabNZB {{instance $index}} Timeout" data-original="{{$app.Timeout}}">
-                                                                    <option value="-1s">Disabled</option>
-                                                                    <option value="0s">No Timeout</option>
-                                                                    {{- range $i := one259 }}
-                                                                    <option {{if eq $app.Timeout.Seconds $i}}selected {{end}}value="{{$i}}s">{{$i}} second{{if not (eq $i (add 0 1))}}s{{end}}</option>
-                                                                    {{- end}}
-                                                                    <option {{if eq $app.Timeout.Seconds (add 0 60)}}selected {{end}}value="1m">1 minute</option>
-                                                                    {{- range $i := one259 }}
-                                                                    <option {{if eq $app.Timeout.Seconds (add 60 $i)}}selected {{end}}value="1m{{$i}}s">1 min {{$i}} sec</option>
-                                                                    {{- end}}
-                                                                </select>
-                                                            </div>
-                                                        </div>
-                                                    </form>
-                                                </td>
-                                            </tr>
-                                        {{- end}}
-                                            <tr id="download-SabNZB-none"{{if .Config.Apps.SabNZB}} style="display: none;"{{end}}><td colspan="7">No SabNZB instances configured.</td></tr>
-                                        </tbody>
-                                        <thead>
-                                            <tr>
-                                                <td colspan="7" class="mobile-hide text-center">
-                                                    <div style="float: left;"><img src="{{files}}/images/logo/nzbget.png" style="height:50px;"></div>
-                                                    <h2 class="mb-3" style="margin-bottom:-45px">NZBGet</h2>
-                                                    <div style="float: right;">
-                                                        <button id="download-NZBGet-addbutton" onclick="addInstance('download', 'NZBGet')" data-prefix="Apps" data-names='["Name","Config.URL","Config.User","Config.Pass","Interval","Timeout"]' type="button" title="Add another instance of NZBGet." class="add-new-item-button btn btn-primary"><i class="fa fa-plus"></i></button>
-                                                    </div>
-                                                </td>
-                                                <td colspan="7" class="tablet-hide desktop-hide">
-                                                    <button onclick="addInstance('download', 'NZBGet')" data-prefix="Apps" type="button" title="Add another instance of NZBGet." class="add-new-item-button btn btn-primary"><i class="fa fa-plus"></i></button>
-                                                    <h2 class="mb-3" style="margin-left:5px;display:inline;">NZBGet</h2>
-                                                    <div style="float:right;"><img src="{{files}}/images/logo/nzbget.png" style="height:50px;"></div>
-                                                </td>
-                                            </tr>
-                                            <tr>
-                                                <td class="text-center" style="width:90px;min-width:90px;">
-                                                    <div style="display:none;" class="dialogText">
-                                                        The <span class="text-danger">red</span> button deletes the instance.<br>
-                                                        The <span class="text-success">green</span> button tests the instance.<br>
-                                                        The <span class="text-primary">blue</span> button adds a new instance.
-                                                    </div>
-                                                    <a onClick="dialog($(this), 'left')" class="help-icon far fa-question-circle"></a>
-                                                    <span class="dialogTitle">Actions</span>
-                                                </td>
-                                                <td style="min-width:130px;">
-                                                    <div style="display:none;" class="dialogText">Adding a name to any application enables service checks for the instance.</div>
-                                                    <a onClick="dialog($(this), 'left')" class="help-icon far fa-question-circle"></a>
-                                                    <span class="dialogTitle">Name</span>
-                                                </td>
-                                                <td style="min-width:190px;">URL</td>
-                                                <td style="min-width:80px;">Username</td>
-                                                <td style="min-width:170px;">Password</td>
-                                                <td style="min-width:90px;width:90px">
-                                                    <div style="display:none;" class="dialogText">Service checks are enabled when a name is added. This controls how often to check.</div>
-                                                    <a onClick="dialog($(this), 'right')" class="help-icon far fa-question-circle"></a>
-                                                    <span class="dialogTitle">Interval</span>
-                                                </td>
-                                                <td style="min-width:120px;width:120px">
-                                                    <div style="display:none;" class="dialogText">This controls the maximum duration a request to this application may elapse. Selecting <b>No Timeout</b> can be dangerous. Selecting <b>Disabled</b> completely disables the instance.</div>
-                                                    <a onClick="dialog($(this), 'right')" class="help-icon far fa-question-circle"></a>
-                                                    <span class="dialogTitle">Timeout</span>
-                                                </td>
-                                            </tr>
-                                        </thead>
-                                        <tbody id="download-NZBGet-container">
-                                        {{- range $index, $app := .Config.Apps.NZBGet}}
-                                            <input disabled style="display: none;" class="client-parameter download-NZBGet{{$index}}-deleted" data-group="download" data-label="NZBGet {{instance $index}} Deleted" data-original="false" value="false">
-                                            <tr class="download-NZBGet" id="download-NZBGet-{{$index}}">
-                                                <td style="white-space:nowrap;">
-                                                    <div class="btn-group" role="group" style="display:flex;">
-                                                        <button onclick="removeInstance('download-NZBGet', {{$index}})" type="button" class="delete-item-button btn btn-danger btn-sm" style="font-size:18px;width:35px;"><i class="fa fa-minus"></i></button>
-                                                        <button id="NZBGetIndexLabel{{$index}}" class="btn btn-sm" style="font-size:18px;width:35px;pointer-events:none;">{{instance $index}}</button>
-                                                        <button onClick="testInstance($(this), 'NZBGet', '{{$index}}')" type="button" class="btn btn-success btn-sm checkInstanceBtn" style="font-size:18px;"><i class="fas fa-check-double"></i></button>
-                                                    </div>
-                                                </td>
-                                                <td>
-                                                    <form class="form-inline">
-                                                        <div class="form-group" style="width:100%">
-                                                            <div class="input-group" style="width:100%">
-                                                                {{- if (locked (printf "%s_NZBGET_%d_NAME" $.Flags.EnvPrefix $index))}}
-                                                                <div style="width:30px; max-width:30px;" class="input-group-addon input-sm">
-                                                                    <div style="display:none;" class="dialogText">
-                                                                        An environment variable exists for this value. Your new value will write to the config file, but the application will not use it.
-                                                                    </div>
-                                                                    <a onClick="dialog($(this), 'left')" class="help-icon fas fa-outdent"></a>
-                                                                    <span class="dialogTitle" style="display:none;">Variable: {{printf "%s_NZBGET_%d_NAME" $.Flags.EnvPrefix $index}}</span>
-                                                                </div>
-                                                                {{- end}}
-                                                                <input type="text" id="Apps.NZBGet.{{$index}}.Name" name="Apps.NZBGet.{{$index}}.Name" data-index="{{$index}}" data-app="NZBGet" class="client-parameter form-control input-sm" data-group="download" data-label="NZBGet {{instance $index}} Name" data-original="{{$app.Name}}" value="{{$app.Name}}">
-                                                            </div>
-                                                        </div>
-                                                    </form>
-                                                </td>
-                                                <td>
-                                                    <form class="form-inline">
-                                                        <div class="form-group" style="width:100%">
-                                                            <div class="input-group" style="width:100%">
-                                                                {{- if (locked (printf "%s_NZBGET_%d_URL" $.Flags.EnvPrefix $index))}}
-                                                                <div style="width:30px; max-width:30px;" class="input-group-addon input-sm">
-                                                                    <div style="display:none;" class="dialogText">
-                                                                        An environment variable exists for this value. Your new value will write to the config file, but the application will not use it.
-                                                                    </div>
-                                                                    <a onClick="dialog($(this), 'left')" class="help-icon fas fa-outdent"></a>
-                                                                    <span class="dialogTitle" style="display:none;">Variable: {{printf "%s_NZBGET_%d_URL" $.Flags.EnvPrefix $index}}</span>
-                                                                </div>
-                                                                {{- end}}
-                                                                <input type="text" id="Apps.NZBGet.{{$index}}.Config.URL" name="Apps.NZBGet.{{$index}}.Config.URL" data-index="{{$index}}" data-app="NZBGet" class="client-parameter form-control input-sm" data-group="download" data-label="NZBGet {{instance $index}} URL" data-original="{{$app.URL}}" value="{{$app.URL}}">
-                                                            </div>
-                                                        </div>
-                                                    </form>
-                                                </td>
-                                                <td>
-                                                    <form class="form-inline">
-                                                        <div class="form-group" style="width:100%">
-                                                            <div class="input-group" style="width:100%">
-                                                                {{- if (locked (printf "%s_NZBGET_%d_USER" $.Flags.EnvPrefix $index))}}
-                                                                <div style="width:30px; max-width:30px;" class="input-group-addon input-sm">
-                                                                    <div style="display:none;" class="dialogText">
-                                                                        An environment variable exists for this value. Your new value will write to the config file, but the application will not use it.
-                                                                    </div>
-                                                                    <a onClick="dialog($(this), 'right')" class="help-icon fas fa-outdent"></a>
-                                                                    <span class="dialogTitle" style="display:none;">Variable: {{printf "%s_NZBGET_%d_USER" $.Flags.EnvPrefix $index}}</span>
-                                                                </div>
-                                                                {{- end}}
-                                                                <input type="text" id="Apps.NZBGet.{{$index}}.Config.User" name="Apps.NZBGet.{{$index}}.Config.User" data-index="{{$index}}" data-app="NZBGet" class="client-parameter form-control input-sm" data-group="download" data-label="NZBGet {{instance $index}} User" data-original="{{$app.User}}" value="{{$app.User}}">
-                                                            </div>
-                                                        </div>
-                                                    </form>
-                                                </td>
-                                                <td>
-                                                    <form class="form-inline">
-                                                        <div class="form-group" style="width:100%">
-                                                            <div class="input-group" style="width:100%">
-                                                                {{- if (locked (printf "%s_NZBGET_%d_PASS" $.Flags.EnvPrefix $index))}}
-                                                                <div style="width:30px; max-width:30px;" class="input-group-addon input-sm">
-                                                                    <div style="display:none;" class="dialogText">
-                                                                        An environment variable exists for this value. Your new value will write to the config file, but the application will not use it.
-                                                                    </div>
-                                                                    <a onClick="dialog($(this), 'right')" class="help-icon fas fa-outdent"></a>
-                                                                    <span class="dialogTitle" style="display:none;">Variable: {{printf "%s_NZBGET_%d_PASS" $.Flags.EnvPrefix $index}}</span>
-                                                                </div>
-                                                                {{- end}}
-                                                                <input type="password" autocomplete="off" id="Apps.NZBGet.{{$index}}.Config.Pass" name="Apps.NZBGet.{{$index}}.Config.Pass" data-index="{{$index}}" data-app="NZBGet" class="client-parameter form-control input-sm" data-group="download" data-label="NZBGet {{instance $index}} Pass" data-original="{{$app.Pass}}" value="{{$app.Pass}}">
-                                                                <div style="width:35px; max-width:35px;" class="input-group-addon input-sm" onClick="togglePassword('Apps.NZBGet.{{$index}}.Config.Pass', $(this).find('i'));"><i class="fas fa-low-vision secret-input"></i></div>
-                                                            </div>
-                                                        </div>
-                                                    </form>
-                                                </td>
-                                                <td>
-                                                    <form class="form-inline">
-                                                        <div class="form-group" style="width:100%">
-                                                            <div class="input-group" style="width:100%">
-                                                                {{- if (locked (printf "%s_NZBGET_%d_INTERVAL" $.Flags.EnvPrefix $index))}}
-                                                                <div style="width:30px; max-width:30px;" class="input-group-addon input-sm">
-                                                                    <div style="display:none;" class="dialogText">
-                                                                        An environment variable exists for this value. Your new value will write to the config file, but the application will not use it.
-                                                                    </div>
-                                                                    <a onClick="dialog($(this), 'right')" class="help-icon fas fa-outdent"></a>
-                                                                    <span class="dialogTitle" style="display:none;">Variable: {{printf "%s_NZBGET_%d_INTERVAL" $.Flags.EnvPrefix $index}}</span>
-                                                                </div>
-                                                                {{- end}}
-                                                                <input type="text" id="Apps.NZBGet.{{$index}}.Interval" name="Apps.NZBGet.{{$index}}.Interval" data-index="{{$index}}" data-app="NZBGet" class="client-parameter form-control input-sm" data-group="download" data-label="NZBGet {{instance $index}} Interval" data-original="{{$app.Interval}}" value="{{$app.Interval}}">
-                                                            </div>
-                                                        </div>
-                                                    </form>
-                                                </td>
-                                                <td>
-                                                    <form class="form-inline">
-                                                        <div class="form-group" style="width:100%">
-                                                            <div class="input-group" style="width:100%">
-                                                                {{- if (locked (printf "%s_NZBGET_%d_TIMEOUT" $.Flags.EnvPrefix $index))}}
-                                                                <div style="width:30px; max-width:30px;" class="input-group-addon input-sm">
-                                                                    <div style="display:none;" class="dialogText">
-                                                                        An environment variable exists for this value. Your new value will write to the config file, but the application will not use it.
-                                                                    </div>
-                                                                    <a onClick="dialog($(this), 'right')" class="help-icon fas fa-outdent"></a>
-                                                                    <span class="dialogTitle" style="display:none;">Variable: {{printf "%s_NZBGET_%d_TIMEOUT" $.Flags.EnvPrefix $index}}</span>
-                                                                </div>
-                                                                {{- end}}
-<<<<<<< HEAD
-                                                                <select type="select" id="Apps.NZBGet.{{$index}}.Config.Timeout" name="Apps.NZBGet.{{$index}}.Config.Timeout" data-index="{{$index}}" data-app="NZBGet" class="client-parameter form-control input-sm" data-group="download" data-label="NZBGet {{instance $index}} Timeout" data-original="{{$app.Timeout}}">
-                                                                    <option value="-1s">Disabled</option>
-                                                                    <option value="0s">No Timeout</option>
-                                                                    {{- range $i := one259 }}
-                                                                    <option {{if eq $app.Timeout.Seconds $i}}selected {{end}}value="{{$i}}s">{{$i}} second{{if not (eq $i (add 0 1))}}s{{end}}</option>
-                                                                    {{- end}}
-                                                                    <option {{if eq $app.Timeout.Seconds (add 0 60)}}selected {{end}}value="1m0s">1 minute</option>
-                                                                    {{- range $i := one259 }}
-                                                                    <option {{if eq $app.Timeout.Seconds (add 60 $i)}}selected {{end}}value="1m{{$i}}s">1 min {{$i}} sec</option>
-                                                                    {{- end}}
-                                                                </select>
-=======
-                                                                <input type="text" id="Apps.NZBGet.{{$index}}.Timeout" name="Apps.NZBGet.{{$index}}.Timeout" data-index="{{$index}}" data-app="NZBGet" class="client-parameter form-control input-sm" data-group="download" data-label="NZBGet {{instance $index}} Timeout" data-original="{{$app.Timeout}}" value="{{$app.Timeout}}">
->>>>>>> dae43654
-                                                            </div>
-                                                        </div>
-                                                    </form>
-                                                </td>
-                                            </tr>
-                                        {{- end}}
-                                            <tr id="download-NZBGet-none" {{if .Config.Apps.NZBGet}} style="display: none;"{{end}}><td colspan="7">No NZBGet instances configured.</td></tr>
-                                        </tbody>
-                                    </table>
-                                </div>
-{{- /* end of dwnload clients (leave this comment) */ -}}
+                                <h1><i class="fas fa-cart-arrow-down"></i> Download Apps</h1>
+                                <p>Adding and enabling these downloader applications makes them show up in the <b>Dashboard Integration</b> on Notifiarr.com.</p>
+                                <div class="table-responsive">
+                                    <table class="table bk-dark table-bordered">
+                                        <thead>
+                                            <tr>
+                                                <td colspan="7" class="mobile-hide text-center">
+                                                    <div style="float: left;"><img src="{{files}}/images/logo/qbittorrent.png" style="height:50px;"></div>
+                                                    <h2 class="mb-3" style="margin-bottom:-45px">qBittorrent</h2>
+                                                    <div style="float: right;">
+                                                        <button id="download-Qbit-addbutton" onclick="addInstance('download', 'Qbit')" data-prefix="Apps" data-names='["Name","URL","User","Pass","Interval","Timeout"]' type="button" title="Add another instance of Qbittorrent." class="add-new-item-button btn btn-primary"><i class="fa fa-plus"></i></button>
+                                                    </div>
+                                                </td>
+                                                <td colspan="7" class="tablet-hide desktop-hide">
+                                                    <button onclick="addInstance('download', 'Qbit')" data-prefix="Apps" type="button" title="Add another instance of Qbittorrent." class="add-new-item-button btn btn-primary"><i class="fa fa-plus"></i></button>
+                                                    <h2 class="mb-3" style="margin-left:5px;display:inline;">qBittorrent</h2>
+                                                    <div style="float:right;"><img src="{{files}}/images/logo/qbittorrent.png" style="height:50px;"></div>
+                                                </td>
+                                            </tr>
+                                            <tr>
+                                                <td class="text-center" style="width:90px;min-width:90px;">
+                                                    <div style="display:none;" class="dialogText">
+                                                        The <span class="text-danger">red</span> button deletes the instance.<br>
+                                                        The <span class="text-success">green</span> button tests the instance.<br>
+                                                        The <span class="text-primary">blue</span> button adds a new instance.
+                                                    </div>
+                                                    <a onClick="dialog($(this), 'left')" class="help-icon far fa-question-circle"></a>
+                                                    <span class="dialogTitle">Actions</span>
+                                                </td>
+                                                <td style="min-width:130px;">
+                                                    <div style="display:none;" class="dialogText">Adding a name to any application enables service checks for the instance.</div>
+                                                    <a onClick="dialog($(this), 'left')" class="help-icon far fa-question-circle"></a>
+                                                    <span class="dialogTitle">Name</span>
+                                                </td>
+                                                <td style="min-width:190px;">URL</td>
+                                                <td style="min-width:80px;">Username</td>
+                                                <td style="min-width:170px;">Password</td>
+                                                <td style="min-width:90px;width:90px">
+                                                    <div style="display:none;" class="dialogText">Service checks are enabled when a name is added. This controls how often to check.</div>
+                                                    <a onClick="dialog($(this), 'right')" class="help-icon far fa-question-circle"></a>
+                                                    <span class="dialogTitle">Interval</span>
+                                                </td>
+                                                <td style="min-width:120px;width:120px">
+                                                    <div style="display:none;" class="dialogText">This controls the maximum duration a request to this application may elapse. Selecting <b>No Timeout</b> can be dangerous. Selecting <b>Disabled</b> completely disables the instance.</div>
+                                                    <a onClick="dialog($(this), 'right')" class="help-icon far fa-question-circle"></a>
+                                                    <span class="dialogTitle">Timeout</span>
+                                                </td>
+                                            </tr>
+                                        </thead>
+                                        <tbody id="download-Qbit-container">
+                                        {{- range $index, $app := .Config.Apps.Qbit}}
+                                            <input disabled style="display: none;" class="client-parameter download-Qbit{{$index}}-deleted" data-group="download" data-label="Qbit {{instance $index}} Deleted" data-original="false" value="false">
+                                            <tr class="download-Qbit" id="download-Qbit-{{$index}}">
+                                                <td style="white-space:nowrap;">
+                                                    <div class="btn-group" role="group" style="display:flex;">
+                                                        <button onclick="removeInstance('download-Qbit', {{$index}})" type="button" class="delete-item-button btn btn-danger btn-sm" style="font-size:18px;width:35px;"><i class="fa fa-minus"></i></button>
+                                                        <button id="QbitIndexLabel{{$index}}" class="btn btn-sm" style="font-size:18px;width:35px;pointer-events:none;">{{instance $index}}</button>
+                                                        <button onClick="testInstance($(this), 'Qbit', '{{$index}}')" type="button" class="btn btn-success btn-sm checkInstanceBtn" style="font-size:18px;"><i class="fas fa-check-double"></i></button>
+                                                    </div>
+                                                </td>
+                                                <td>
+                                                    <form class="form-inline">
+                                                        <div class="form-group" style="width:100%">
+                                                            <div class="input-group" style="width:100%">
+                                                                {{- if (locked (printf "%s_QBIT_%d_NAME" $.Flags.EnvPrefix $index))}}
+                                                                <div style="width:30px; max-width:30px;" class="input-group-addon input-sm">
+                                                                    <div style="display:none;" class="dialogText">
+                                                                        An environment variable exists for this value. Your new value will write to the config file, but the application will not use it.
+                                                                    </div>
+                                                                    <a onClick="dialog($(this), 'left')" class="help-icon fas fa-outdent"></a>
+                                                                    <span class="dialogTitle" style="display:none;">Variable: {{printf "%s_QBIT_%d_NAME" $.Flags.EnvPrefix $index}}</span>
+                                                                </div>
+                                                                {{- end}}
+                                                                <input type="text" id="Apps.Qbit.{{$index}}.Name" name="Apps.Qbit.{{$index}}.Name" data-index="{{$index}}" data-app="Qbit" class="client-parameter form-control input-sm" data-group="download" data-label="Qbit {{instance $index}} Name" data-original="{{$app.Name}}" value="{{$app.Name}}">
+                                                            </div>
+                                                        </div>
+                                                    </form>
+                                                </td>
+                                                <td>
+                                                    <form class="form-inline">
+                                                        <div class="form-group" style="width:100%">
+                                                            <div class="input-group" style="width:100%">
+                                                                {{- if (locked (printf "%s_QBIT_%d_URL" $.Flags.EnvPrefix $index))}}
+                                                                <div style="width:30px; max-width:30px;" class="input-group-addon input-sm">
+                                                                    <div style="display:none;" class="dialogText">
+                                                                        An environment variable exists for this value. Your new value will write to the config file, but the application will not use it.
+                                                                    </div>
+                                                                    <a onClick="dialog($(this), 'left')" class="help-icon fas fa-outdent"></a>
+                                                                    <span class="dialogTitle" style="display:none;">Variable: {{printf "%s_QBIT_%d_URL" $.Flags.EnvPrefix $index}}</span>
+                                                                </div>
+                                                                {{- end}}
+                                                                <input type="text" id="Apps.Qbit.{{$index}}.URL" name="Apps.Qbit.{{$index}}.URL" data-index="{{$index}}" data-app="Qbit" class="client-parameter form-control input-sm" data-group="download" data-label="Qbit {{instance $index}} URL" data-original="{{$app.URL}}" value="{{$app.URL}}">
+                                                            </div>
+                                                        </div>
+                                                    </form>
+                                                </td>
+                                                <td>
+                                                    <form class="form-inline">
+                                                        <div class="form-group" style="width:100%">
+                                                            <div class="input-group" style="width:100%">
+                                                                {{- if (locked (printf "%s_QBIT_%d_USER" $.Flags.EnvPrefix $index))}}
+                                                                <div style="width:30px; max-width:30px;" class="input-group-addon input-sm">
+                                                                    <div style="display:none;" class="dialogText">
+                                                                        An environment variable exists for this value. Your new value will write to the config file, but the application will not use it.
+                                                                    </div>
+                                                                    <a onClick="dialog($(this), 'right')" class="help-icon fas fa-outdent"></a>
+                                                                    <span class="dialogTitle" style="display:none;">Variable: {{printf "%s_QBIT_%d_USER" $.Flags.EnvPrefix $index}}</span>
+                                                                </div>
+                                                                {{- end}}
+                                                                <input type="text" id="Apps.Qbit.{{$index}}.User" name="Apps.Qbit.{{$index}}.User" data-index="{{$index}}" data-app="Qbit" class="client-parameter form-control input-sm" data-group="download" data-label="Qbit {{instance $index}} User" data-original="{{$app.User}}" value="{{$app.User}}">
+                                                            </div>
+                                                        </div>
+                                                    </form>
+                                                </td>
+                                                <td>
+                                                    <form class="form-inline">
+                                                        <div class="form-group" style="width:100%">
+                                                            <div class="input-group" style="width:100%">
+                                                                {{- if (locked (printf "%s_QBIT_%d_PASS" $.Flags.EnvPrefix $index))}}
+                                                                <div style="width:30px; max-width:30px;" class="input-group-addon input-sm">
+                                                                    <div style="display:none;" class="dialogText">
+                                                                        An environment variable exists for this value. Your new value will write to the config file, but the application will not use it.
+                                                                    </div>
+                                                                    <a onClick="dialog($(this), 'right')" class="help-icon fas fa-outdent"></a>
+                                                                    <span class="dialogTitle" style="display:none;">Variable: {{printf "%s_QBIT_%d_PASS" $.Flags.EnvPrefix $index}}</span>
+                                                                </div>
+                                                                {{- end}}
+                                                                <input type="password" autocomplete="off" id="Apps.Qbit.{{$index}}.Pass" name="Apps.Qbit.{{$index}}.Pass" data-index="{{$index}}" data-app="Qbit" class="client-parameter form-control input-sm" data-group="download" data-label="Qbit {{instance $index}} Pass" data-original="{{$app.Pass}}" value="{{$app.Pass}}">
+                                                                <div style="width:35px; max-width:35px;" class="input-group-addon input-sm" onClick="togglePassword('Apps.Qbit.{{$index}}.Pass', $(this).find('i'));"><i class="fas fa-low-vision secret-input"></i></div>
+                                                            </div>
+                                                        </div>
+                                                    </form>
+                                                </td>
+                                                <td>
+                                                    <form class="form-inline">
+                                                        <div class="form-group" style="width:100%">
+                                                            <div class="input-group" style="width:100%">
+                                                                {{- if (locked (printf "%s_QBIT_%d_INTERVAL" $.Flags.EnvPrefix $index))}}
+                                                                <div style="width:30px; max-width:30px;" class="input-group-addon input-sm">
+                                                                    <div style="display:none;" class="dialogText">
+                                                                        An environment variable exists for this value. Your new value will write to the config file, but the application will not use it.
+                                                                    </div>
+                                                                    <a onClick="dialog($(this), 'right')" class="help-icon fas fa-outdent"></a>
+                                                                    <span class="dialogTitle" style="display:none;">Variable: {{printf "%s_QBIT_%d_INTERVAL" $.Flags.EnvPrefix $index}}</span>
+                                                                </div>
+                                                                {{- end}}
+                                                                <input type="text" id="Apps.Qbit.{{$index}}.Interval" name="Apps.Qbit.{{$index}}.Interval" data-index="{{$index}}" data-app="Qbit" class="client-parameter form-control input-sm" data-group="download" data-label="Qbit {{instance $index}} Interval" data-original="{{$app.Interval}}" value="{{$app.Interval}}">
+                                                            </div>
+                                                        </div>
+                                                    </form>
+                                                </td>
+                                                <td>
+                                                    <form class="form-inline">
+                                                        <div class="form-group" style="width:100%">
+                                                            <div class="input-group" style="width:100%">
+                                                                {{- if (locked (printf "%s_QBIT_%d_TIMEOUT" $.Flags.EnvPrefix $index))}}
+                                                                <div style="width:30px; max-width:30px;" class="input-group-addon input-sm">
+                                                                    <div style="display:none;" class="dialogText">
+                                                                        An environment variable exists for this value. Your new value will write to the config file, but the application will not use it.
+                                                                    </div>
+                                                                    <a onClick="dialog($(this), 'right')" class="help-icon fas fa-outdent"></a>
+                                                                    <span class="dialogTitle" style="display:none;">Variable: {{printf "%s_QBIT_%d_TIMEOUT" $.Flags.EnvPrefix $index}}</span>
+                                                                </div>
+                                                                {{- end}}
+                                                                <select type="select" id="Apps.Qbit.{{$index}}.Timeout" name="Apps.Qbit.{{$index}}.Timeout" data-index="{{$index}}" data-app="Qbit" class="client-parameter form-control input-sm" data-group="download" data-label="Qbit {{instance $index}} Timeout" data-original="{{$app.Timeout}}">
+                                                                    <option value="-1s">Disabled</option>
+                                                                    <option value="0s">No Timeout</option>
+                                                                    {{- range $i := one259 }}
+                                                                    <option {{if eq $app.Timeout.Seconds $i}}selected {{end}}value="{{$i}}s">{{$i}} second{{if not (eq $i (add 0 1))}}s{{end}}</option>
+                                                                    {{- end}}
+                                                                    <option {{if eq $app.Timeout.Seconds (add 0 60)}}selected {{end}}value="1m0s">1 minute</option>
+                                                                    {{- range $i := one259 }}
+                                                                    <option {{if eq $app.Timeout.Seconds (add 60 $i)}}selected {{end}}value="1m{{$i}}s">1 min {{$i}} sec</option>
+                                                                    {{- end}}
+                                                                </select>
+                                                            </div>
+                                                        </div>
+                                                    </form>
+                                                </td>
+                                            </tr>
+                                        {{- end}}
+                                            <tr id="download-Qbit-none" {{if .Config.Apps.Qbit}} style="display: none;"{{end}}><td colspan="7">No Qbittorrent instances configured.</td></tr>
+                                        </tbody>
+{{ template "downloaders-rtorrent.html" .}}  
+                                        <thead>
+                                            <tr>
+                                                <td colspan="7" class="text-center mobile-hide">
+                                                    <div style="float: left;"><img src="{{files}}/images/logo/deluge.png" style="height:50px;">
+                                                    </div><h2 class="mb-3" style="margin-bottom:-45px">Deluge</h2>
+                                                    <div style="float: right;">
+                                                        <button id="download-Deluge-addbutton" onclick="addInstance('download', 'Deluge')" data-prefix="Apps" data-names='["Name","","Config.URL","Config.Password","Interval","Timeout"]' type="button" title="Add another instance of Deluge." class="add-new-item-button btn btn-primary"><i class="fa fa-plus"></i></button>
+                                                    </div>
+                                                </td>
+                                                <td colspan="7" class="tablet-hide desktop-hide">
+                                                    <button onclick="addInstance('download', 'Deluge')" data-prefix="Apps" type="button" title="Add another instance of Deluge." class="add-new-item-button btn btn-primary"><i class="fa fa-plus"></i></button>
+                                                    <h2 class="mb-3" style="margin-left:5px;display:inline;">Deluge</h2>
+                                                    <div style="float:right;"><img src="{{files}}/images/logo/deluge.png" style="height:50px;"></div>
+                                                </td>
+                                            </tr>
+                                            <tr>
+                                                <td class="text-center">
+                                                    <div style="display:none;" class="dialogText">
+                                                        The <span class="text-danger">red</span> button deletes the instance.<br>
+                                                        The <span class="text-success">green</span> button tests the instance.<br>
+                                                        The <span class="text-primary">blue</span> button adds a new instance.
+                                                    </div>
+                                                    <a onClick="dialog($(this), 'left')" class="help-icon far fa-question-circle"></a>
+                                                    <span class="dialogTitle">Actions</span>
+                                                </td>
+                                                <td>
+                                                    <div style="display:none;" class="dialogText">Adding a name to any application enables service checks for the instance.</div>
+                                                    <a onClick="dialog($(this), 'left')" class="help-icon far fa-question-circle"></a>
+                                                    <span class="dialogTitle">Name</span>
+                                                </td>
+                                                <td colspan="2">URL</td>
+                                                <td>Password</td>
+                                                <td>
+                                                    <div style="display:none;" class="dialogText">Service checks are enabled when a name is added. This controls how often to check.</div>
+                                                    <a onClick="dialog($(this), 'right')" class="help-icon far fa-question-circle"></a>
+                                                    <span class="dialogTitle">Interval</span>
+                                                </td>
+                                                <td>
+                                                    <div style="display:none;" class="dialogText">This controls the maximum duration a request to this application may elapse. Selecting <b>No Timeout</b> can be dangerous. Selecting <b>Disabled</b> completely disables the instance.</div>
+                                                    <a onClick="dialog($(this), 'right')" class="help-icon far fa-question-circle"></a>
+                                                    <span class="dialogTitle">Timeout</span>
+                                                </td>
+                                            </tr>
+                                        </thead>
+                                        <tbody id="download-Deluge-container">
+                                        {{- range $index, $app := .Config.Apps.Deluge}}
+                                            <input disabled style="display: none;" class="client-parameter download-Deluge{{$index}}-deleted" data-group="download" data-label="Deluge {{instance $index}} Deleted" data-original="false" value="false">
+                                            <tr class="download-Deluge" id="download-Deluge-{{$index}}">
+                                                <td style="white-space:nowrap;">
+                                                    <div class="btn-group" role="group" style="display:flex;">
+                                                        <button onclick="removeInstance('download-Deluge', {{$index}})" type="button" class="delete-item-button btn btn-danger btn-sm" style="font-size:18px;width:35px;"><i class="fa fa-minus"></i></button>
+                                                        <button id="DelugeIndexLabel{{$index}}" class="btn btn-sm" style="font-size:18px;width:35px;pointer-events:none;">{{instance $index}}</button>
+                                                        <button onClick="testInstance($(this), 'Deluge', '{{$index}}')" type="button" class="btn btn-success btn-sm checkInstanceBtn" style="font-size:18px;"><i class="fas fa-check-double"></i></button>
+                                                    </div>
+                                                </td>
+                                                <td>
+                                                    <form class="form-inline">
+                                                        <div class="form-group" style="width:100%">
+                                                            <div class="input-group" style="width:100%">
+                                                                {{- if (locked (printf "%s_DELUGE_%d_NAME" $.Flags.EnvPrefix $index))}}
+                                                                <div style="width:30px; max-width:30px;" class="input-group-addon input-sm">
+                                                                    <div style="display:none;" class="dialogText">
+                                                                        An environment variable exists for this value. Your new value will write to the config file, but the application will not use it.
+                                                                    </div>
+                                                                    <a onClick="dialog($(this), 'left')" class="help-icon fas fa-outdent"></a>
+                                                                    <span class="dialogTitle" style="display:none;">Variable: {{printf "%s_DELUGE_%d_NAME" $.Flags.EnvPrefix $index}}</span>
+                                                                </div>
+                                                                {{- end}}
+                                                                <input type="text" id="Apps.Deluge.{{$index}}.Name" name="Apps.Deluge.{{$index}}.Name" data-index="{{$index}}" data-app="Deluge" class="client-parameter form-control input-sm" data-group="download" data-label="Deluge {{instance $index}} Name" data-original="{{$app.Name}}" value="{{$app.Name}}">
+                                                            </div>
+                                                        </div>
+                                                    </form>
+                                                </td>
+                                                <td colspan="2">
+                                                    <form class="form-inline">
+                                                        <div class="form-group" style="width:100%">
+                                                            <div class="input-group" style="width:100%">
+                                                                {{- if (locked (printf "%s_DELUGE_%d_URL" $.Flags.EnvPrefix $index))}}
+                                                                <div style="width:30px; max-width:30px;" class="input-group-addon input-sm">
+                                                                    <div style="display:none;" class="dialogText">
+                                                                        An environment variable exists for this value. Your new value will write to the config file, but the application will not use it.
+                                                                    </div>
+                                                                    <a onClick="dialog($(this), 'right')" class="help-icon fas fa-outdent"></a>
+                                                                    <span class="dialogTitle" style="display:none;">Variable: {{printf "%s_DELUGE_%d_URL" $.Flags.EnvPrefix $index}}</span>
+                                                                </div>
+                                                                {{- end}}
+                                                                <input type="text" id="Apps.Deluge.{{$index}}.Config.URL" name="Apps.Deluge.{{$index}}.Config.URL" data-index="{{$index}}" data-app="Deluge" class="client-parameter form-control input-sm" data-group="download" data-label="Deluge {{instance $index}} URL" data-original="{{$app.URL}}" value="{{$app.URL}}">
+                                                            </div>
+                                                        </div>
+                                                    </form>
+                                                </td>
+                                                <td>
+                                                    <form class="form-inline">
+                                                        <div class="form-group" style="width:100%">
+                                                            <div class="input-group" style="width:100%">
+                                                                {{- if (locked (printf "%s_DELUGE_%d_PASSWORD" $.Flags.EnvPrefix $index)) }}
+                                                                <div style="width:30px; max-width:30px;" class="input-group-addon input-sm">
+                                                                    <div style="display:none;" class="dialogText">
+                                                                        An environment variable exists for this value. Your new value will write to the config file, but the application will not use it.
+                                                                    </div>
+                                                                    <a onClick="dialog($(this), 'right')" class="help-icon fas fa-outdent"></a>
+                                                                    <span class="dialogTitle" style="display:none;">Variable: {{printf "%s_DELUGE_%d_PASSWORD" $.Flags.EnvPrefix $index}}</span>
+                                                                </div>
+                                                                {{- end}}
+                                                                <input type="password" autocomplete="off" id="Apps.Deluge.{{$index}}.Config.Password" name="Apps.Deluge.{{$index}}.Config.Password" data-index="{{$index}}" data-app="Deluge" class="client-parameter form-control input-sm" data-group="download" data-label="Deluge {{instance $index}} Password" data-original="{{$app.Password}}" value="{{$app.Password}}">
+                                                                <div style="width:35px; max-width:35px;" class="input-group-addon input-sm" onClick="togglePassword('Apps.Deluge.{{$index}}.Config.Password', $(this).find('i'));"><i class="fas fa-low-vision secret-input"></i></div>
+                                                            </div>
+                                                        </div>
+                                                    </form>
+                                                </td>
+                                                <td>
+                                                    <form class="form-inline">
+                                                        <div class="form-group" style="width:100%">
+                                                            <div class="input-group" style="width:100%">
+                                                                {{- if (locked (printf "%s_DELUGE_%d_INTERVAL" $.Flags.EnvPrefix $index))}}
+                                                                <div style="width:30px; max-width:30px;" class="input-group-addon input-sm">
+                                                                    <div style="display:none;" class="dialogText">
+                                                                        An environment variable exists for this value. Your new value will write to the config file, but the application will not use it.
+                                                                    </div>
+                                                                    <a onClick="dialog($(this), 'right')" class="help-icon fas fa-outdent"></a>
+                                                                    <span class="dialogTitle" style="display:none;">Variable: {{printf "%s_DELUGE_%d_INTERVAL" $.Flags.EnvPrefix $index}}</span>
+                                                                </div>
+                                                                {{- end}}
+                                                                <input type="text" id="Apps.Deluge.{{$index}}.Interval" name="Apps.Deluge.{{$index}}.Interval" data-index="{{$index}}" data-app="Deluge" class="client-parameter form-control input-sm" data-group="download" data-label="Deluge {{instance $index}} Interval" data-original="{{$app.Interval}}" value="{{$app.Interval}}">
+                                                            </div>
+                                                        </div>
+                                                    </form>
+                                                </td>
+                                                <td>
+                                                    <form class="form-inline">
+                                                        <div class="form-group" style="width:100%">
+                                                            <div class="input-group" style="width:100%">
+                                                                {{- if (locked (printf "%s_DELUGE_%d_TIMEOUT" $.Flags.EnvPrefix $index))}}
+                                                                <div style="width:30px; max-width:30px;" class="input-group-addon input-sm">
+                                                                    <div style="display:none;" class="dialogText">
+                                                                        An environment variable exists for this value. Your new value will write to the config file, but the application will not use it.
+                                                                    </div>
+                                                                    <a onClick="dialog($(this), 'right')" class="help-icon fas fa-outdent"></a>
+                                                                    <span class="dialogTitle" style="display:none;">Variable: {{printf "%s_DELUGE_%d_TIMEOUT" $.Flags.EnvPrefix $index}}</span>
+                                                                </div>
+                                                                {{- end}}
+                                                                <select type="select" id="Apps.Deluge.{{$index}}.Timeout" name="Apps.Deluge.{{$index}}.Timeout" data-index="{{$index}}" data-app="Deluge" class="client-parameter form-control input-sm" data-group="download" data-label="Deluge {{instance $index}} Timeout" data-original="{{$app.Timeout}}">
+                                                                    <option value="-1s">Disabled</option>
+                                                                    <option value="0s">No Timeout</option>
+                                                                    {{- range $i := one259 }}
+                                                                    <option {{if eq $app.Timeout.Seconds $i}}selected {{end}}value="{{$i}}s">{{$i}} second{{if not (eq $i (add 0 1))}}s{{end}}</option>
+                                                                    {{- end}}
+                                                                    <option {{if eq $app.Timeout.Seconds (add 0 60)}}selected {{end}}value="1m0s">1 minute</option>
+                                                                    {{- range $i := one259 }}
+                                                                    <option {{if eq $app.Timeout.Seconds (add 60 $i)}}selected {{end}}value="1m{{$i}}s">1 min {{$i}} sec</option>
+                                                                    {{- end}}
+                                                                </select>
+                                                            </div>
+                                                        </div>
+                                                    </form>
+                                                </td>
+                                            </tr>
+                                        {{- end}}
+                                            <tr id="download-Deluge-none" {{if .Config.Apps.Deluge}} style="display: none;"{{end}}><td colspan="7">No Deluge instances configured.</td></tr>
+                                        </tbody>
+                                        <thead>
+                                            <tr>
+                                                <td colspan="7" class="text-center mobile-hide">
+                                                    <div style="float: left;"><img src="{{files}}/images/logo/sabnzbd.png" style="height:50px;"></div>
+                                                    <h2 class="mb-3" style="margin-bottom:-45px">SabNZB</h2>
+                                                    <div style="float: right;">
+                                                        <button id="download-SabNZB-addbutton" onclick="addInstance('download','SabNZB')" data-prefix="Apps" data-names='["Name","", "URL","APIKey","Interval","Timeout"]' type="button" title="Add another instance of SabNZB." class="add-new-item-button btn btn-primary"><i class="fa fa-plus"></i></button>
+                                                    </div>
+                                                </td>
+                                                <td colspan="7" class="tablet-hide desktop-hide">
+                                                    <button onclick="addInstance('download','SabNZB')" data-prefix="Apps" type="button" title="Add another instance of SabNZB." class="add-new-item-button btn btn-primary"><i class="fa fa-plus"></i></button>
+                                                    <h2 class="mb-3" style="margin-left:5px;display:inline;">SabNZB</h2>
+                                                    <div style="float:right;"><img src="{{files}}/images/logo/sabnzbd.png" style="height:50px;"></div>
+                                                </td>
+                                            </tr>
+                                            <tr>
+                                                <td class="text-center">
+                                                    <div style="display:none;" class="dialogText">
+                                                        The <span class="text-danger">red</span> button deletes the instance.<br>
+                                                        The <span class="text-success">green</span> button tests the instance.<br>
+                                                        The <span class="text-primary">blue</span> button adds a new instance.
+                                                    </div>
+                                                    <a onClick="dialog($(this), 'left')" class="help-icon far fa-question-circle"></a>
+                                                    <span class="dialogTitle">Actions</span>
+                                                </td>
+                                                <td>
+                                                    <div style="display:none;" class="dialogText">Adding a name to any application enables service checks for the instance.</div>
+                                                    <a onClick="dialog($(this), 'left')" class="help-icon far fa-question-circle"></a>
+                                                    <span class="dialogTitle">Name</span>
+                                                </td>
+                                                <td colspan="2">URL</td>
+                                                <td>API Key</td>
+                                                <td>
+                                                    <div style="display:none;" class="dialogText">Service checks are enabled when a name is added. This controls how often to check.</div>
+                                                    <a onClick="dialog($(this), 'right')" class="help-icon far fa-question-circle"></a>
+                                                    <span class="dialogTitle">Interval</span>
+                                                </td>
+                                                <td>
+                                                    <div style="display:none;" class="dialogText">This controls the maximum duration a request to this application may elapse. Selecting <b>No Timeout</b> can be dangerous. Selecting <b>Disabled</b> completely disables the instance.</div>
+                                                    <a onClick="dialog($(this), 'right')" class="help-icon far fa-question-circle"></a>
+                                                    <span class="dialogTitle">Timeout</span>
+                                                </td>
+                                            </tr>
+                                        </thead>
+                                        <tbody id="download-SabNZB-container">
+                                        {{- range $index, $app := .Config.Apps.SabNZB}}
+                                            <input disabled style="display: none;" class="client-parameter download-SabNZB{{$index}}-deleted" data-group="download" data-label="SabNZB {{instance $index}} Deleted" data-original="false" value="false">
+                                            <tr class="download-SabNZB" id="download-SabNZB-{{$index}}">
+                                                <td style="white-space:nowrap;">
+                                                    <div class="btn-group" role="group" style="display:flex;">
+                                                        <button onclick="removeInstance('download-SabNZB', {{$index}})" type="button" class="delete-item-button btn btn-danger btn-sm" style="font-size:18px;width:35px;"><i class="fa fa-minus"></i></button>
+                                                        <button id="SabNZBIndexLabel{{$index}}" class="btn btn-sm" style="font-size:18px;width:35px;pointer-events:none;">{{instance $index}}</button>
+                                                        <button onClick="testInstance($(this), 'SabNZB', '{{$index}}')" type="button" class="btn btn-success btn-sm checkInstanceBtn" style="font-size:18px;"><i class="fas fa-check-double"></i></button>
+                                                    </div>
+                                                </td>
+                                                <td>
+                                                    <form class="form-inline">
+                                                        <div class="form-group" style="width:100%">
+                                                            <div class="input-group" style="width:100%">
+                                                                {{- if (locked (printf "%s_SABNZBD_%d_NAME" $.Flags.EnvPrefix $index))}}
+                                                                <div style="width:30px; max-width:30px;" class="input-group-addon input-sm">
+                                                                    <div style="display:none;" class="dialogText">
+                                                                        An environment variable exists for this value. Your new value will write to the config file, but the application will not use it.
+                                                                    </div>
+                                                                    <a onClick="dialog($(this), 'left')" class="help-icon fas fa-outdent"></a>
+                                                                    <span class="dialogTitle" style="display:none;">Variable: {{printf "%s_SABNZBD_%d_NAME" $.Flags.EnvPrefix $index}}</span>
+                                                                </div>
+                                                                {{- end}}
+                                                                <input type="text" id="Apps.SabNZB.{{$index}}.Name" name="Apps.SabNZB.{{$index}}.Name" data-index="{{$index}}" data-app="SabNZB" class="client-parameter form-control input-sm" data-group="download" data-label="SabNZB {{instance $index}} Name" data-original="{{$app.Name}}" value="{{$app.Name}}">
+                                                            </div>
+                                                        </div>
+                                                    </form>
+                                                </td>
+                                                <td colspan="2">
+                                                    <form class="form-inline">
+                                                        <div class="form-group" style="width:100%">
+                                                            <div class="input-group" style="width:100%">
+                                                                {{- if (locked (printf "%s_SABNZBD_%d_URL" $.Flags.EnvPrefix $index))}}
+                                                                <div style="width:30px; max-width:30px;" class="input-group-addon input-sm">
+                                                                    <div style="display:none;" class="dialogText">
+                                                                        An environment variable exists for this value. Your new value will write to the config file, but the application will not use it.
+                                                                    </div>
+                                                                    <a onClick="dialog($(this), 'left')" class="help-icon fas fa-outdent"></a>
+                                                                    <span class="dialogTitle" style="display:none;">Variable: {{printf "%s_SABNZBD_%d_URL" $.Flags.EnvPrefix $index}}</span>
+                                                                </div>
+                                                                {{- end}}
+                                                                <input type="text" id="Apps.SabNZB.{{$index}}.URL" name="Apps.SabNZB.{{$index}}.URL" data-index="{{$index}}" data-app="SabNZB" class="client-parameter form-control input-sm" data-group="download" data-label="SabNZB {{instance $index}} URL" data-original="{{$app.URL}}" value="{{$app.URL}}">
+                                                            </div>
+                                                        </div>
+                                                    </form>
+                                                </td>
+                                                <td>
+                                                    <form class="form-inline">
+                                                        <div class="form-group" style="width:100%">
+                                                            <div class="input-group" style="width:100%">
+                                                                {{- if (locked (printf "%s_SABNZBD_%d_API_KEY" $.Flags.EnvPrefix $index))}}
+                                                                <div style="width:30px; max-width:30px;" class="input-group-addon input-sm">
+                                                                    <div style="display:none;" class="dialogText">
+                                                                        An environment variable exists for this value. Your new value will write to the config file, but the application will not use it.
+                                                                    </div>
+                                                                    <a onClick="dialog($(this), 'right')" class="help-icon fas fa-outdent"></a>
+                                                                    <span class="dialogTitle" style="display:none;">Variable: {{printf "%s_SABNZBD_%d_API_KEY" $.Flags.EnvPrefix $index}}</span>
+                                                                </div>
+                                                                {{- end}}
+                                                                <input type="password" autocomplete="off" id="Apps.SabNZB.{{$index}}.APIKey" name="Apps.SabNZB.{{$index}}.APIKey" data-index="{{$index}}" data-app="SabNZB" class="client-parameter form-control input-sm" data-group="download" data-label="SabNZB {{instance $index}} APIKey" data-original="{{$app.APIKey}}" value="{{$app.APIKey}}">
+                                                                <div style="width:35px; max-width:35px;" class="input-group-addon input-sm" onClick="togglePassword('Apps.SabNZB.{{$index}}.APIKey', $(this).find('i'));"><i class="fas fa-low-vision secret-input"></i></div>
+                                                            </div>
+                                                        </div>
+                                                    </form>
+                                                </td>
+                                                <td>
+                                                    <form class="form-inline">
+                                                        <div class="form-group" style="width:100%">
+                                                            <div class="input-group" style="width:100%">
+                                                                {{- if (locked (printf "%s_SABNZBD_%d_INTERVAL" $.Flags.EnvPrefix $index))}}
+                                                                <div style="width:30px; max-width:30px;" class="input-group-addon input-sm">
+                                                                    <div style="display:none;" class="dialogText">
+                                                                        An environment variable exists for this value. Your new value will write to the config file, but the application will not use it.
+                                                                    </div>
+                                                                    <a onClick="dialog($(this), 'right')" class="help-icon fas fa-outdent"></a>
+                                                                    <span class="dialogTitle" style="display:none;">Variable: {{printf "%s_SABNZBD_%d_INTERVAL" $.Flags.EnvPrefix $index}}</span>
+                                                                </div>
+                                                                {{- end}}
+                                                                <input type="text" id="Apps.SabNZB.{{$index}}.Interval" name="Apps.SabNZB.{{$index}}.Interval" data-index="{{$index}}" data-app="SabNZB" class="client-parameter form-control input-sm" data-group="download" data-label="SabNZB {{instance $index}} Interval" data-original="{{$app.Interval}}" value="{{$app.Interval}}">
+                                                            </div>
+                                                        </div>
+                                                    </form>
+                                                </td>
+                                                <td>
+                                                    <form class="form-inline">
+                                                        <div class="form-group" style="width:100%">
+                                                            <div class="input-group" style="width:100%">
+                                                                {{- if (locked (printf "%s_SABNZBD_%d_TIMEOUT" $.Flags.EnvPrefix $index))}}
+                                                                <div style="width:30px; max-width:30px;" class="input-group-addon input-sm">
+                                                                    <div style="display:none;" class="dialogText">
+                                                                        An environment variable exists for this value. Your new value will write to the config file, but the application will not use it.
+                                                                    </div>
+                                                                    <a onClick="dialog($(this), 'right')" class="help-icon fas fa-outdent"></a>
+                                                                    <span class="dialogTitle" style="display:none;">Variable: {{printf "%s_SABNZBD_%d_TIMEOUT" $.Flags.EnvPrefix $index}}</span>
+                                                                </div>
+                                                                {{- end}}
+                                                                <select type="select" id="Apps.SabNZB.{{$index}}.Timeout" name="Apps.SabNZB.{{$index}}.Timeout" data-index="{{$index}}" data-app="SabNZB" class="client-parameter form-control input-sm" data-group="download" data-label="SabNZB {{instance $index}} Timeout" data-original="{{$app.Timeout}}">
+                                                                    <option value="-1s">Disabled</option>
+                                                                    <option value="0s">No Timeout</option>
+                                                                    {{- range $i := one259 }}
+                                                                    <option {{if eq $app.Timeout.Seconds $i}}selected {{end}}value="{{$i}}s">{{$i}} second{{if not (eq $i (add 0 1))}}s{{end}}</option>
+                                                                    {{- end}}
+                                                                    <option {{if eq $app.Timeout.Seconds (add 0 60)}}selected {{end}}value="1m">1 minute</option>
+                                                                    {{- range $i := one259 }}
+                                                                    <option {{if eq $app.Timeout.Seconds (add 60 $i)}}selected {{end}}value="1m{{$i}}s">1 min {{$i}} sec</option>
+                                                                    {{- end}}
+                                                                </select>
+                                                            </div>
+                                                        </div>
+                                                    </form>
+                                                </td>
+                                            </tr>
+                                        {{- end}}
+                                            <tr id="download-SabNZB-none"{{if .Config.Apps.SabNZB}} style="display: none;"{{end}}><td colspan="7">No SabNZB instances configured.</td></tr>
+                                        </tbody>
+                                        <thead>
+                                            <tr>
+                                                <td colspan="7" class="mobile-hide text-center">
+                                                    <div style="float: left;"><img src="{{files}}/images/logo/nzbget.png" style="height:50px;"></div>
+                                                    <h2 class="mb-3" style="margin-bottom:-45px">NZBGet</h2>
+                                                    <div style="float: right;">
+                                                        <button id="download-NZBGet-addbutton" onclick="addInstance('download', 'NZBGet')" data-prefix="Apps" data-names='["Name","Config.URL","Config.User","Config.Pass","Interval","Timeout"]' type="button" title="Add another instance of NZBGet." class="add-new-item-button btn btn-primary"><i class="fa fa-plus"></i></button>
+                                                    </div>
+                                                </td>
+                                                <td colspan="7" class="tablet-hide desktop-hide">
+                                                    <button onclick="addInstance('download', 'NZBGet')" data-prefix="Apps" type="button" title="Add another instance of NZBGet." class="add-new-item-button btn btn-primary"><i class="fa fa-plus"></i></button>
+                                                    <h2 class="mb-3" style="margin-left:5px;display:inline;">NZBGet</h2>
+                                                    <div style="float:right;"><img src="{{files}}/images/logo/nzbget.png" style="height:50px;"></div>
+                                                </td>
+                                            </tr>
+                                            <tr>
+                                                <td class="text-center" style="width:90px;min-width:90px;">
+                                                    <div style="display:none;" class="dialogText">
+                                                        The <span class="text-danger">red</span> button deletes the instance.<br>
+                                                        The <span class="text-success">green</span> button tests the instance.<br>
+                                                        The <span class="text-primary">blue</span> button adds a new instance.
+                                                    </div>
+                                                    <a onClick="dialog($(this), 'left')" class="help-icon far fa-question-circle"></a>
+                                                    <span class="dialogTitle">Actions</span>
+                                                </td>
+                                                <td style="min-width:130px;">
+                                                    <div style="display:none;" class="dialogText">Adding a name to any application enables service checks for the instance.</div>
+                                                    <a onClick="dialog($(this), 'left')" class="help-icon far fa-question-circle"></a>
+                                                    <span class="dialogTitle">Name</span>
+                                                </td>
+                                                <td style="min-width:190px;">URL</td>
+                                                <td style="min-width:80px;">Username</td>
+                                                <td style="min-width:170px;">Password</td>
+                                                <td style="min-width:90px;width:90px">
+                                                    <div style="display:none;" class="dialogText">Service checks are enabled when a name is added. This controls how often to check.</div>
+                                                    <a onClick="dialog($(this), 'right')" class="help-icon far fa-question-circle"></a>
+                                                    <span class="dialogTitle">Interval</span>
+                                                </td>
+                                                <td style="min-width:120px;width:120px">
+                                                    <div style="display:none;" class="dialogText">This controls the maximum duration a request to this application may elapse. Selecting <b>No Timeout</b> can be dangerous. Selecting <b>Disabled</b> completely disables the instance.</div>
+                                                    <a onClick="dialog($(this), 'right')" class="help-icon far fa-question-circle"></a>
+                                                    <span class="dialogTitle">Timeout</span>
+                                                </td>
+                                            </tr>
+                                        </thead>
+                                        <tbody id="download-NZBGet-container">
+                                        {{- range $index, $app := .Config.Apps.NZBGet}}
+                                            <input disabled style="display: none;" class="client-parameter download-NZBGet{{$index}}-deleted" data-group="download" data-label="NZBGet {{instance $index}} Deleted" data-original="false" value="false">
+                                            <tr class="download-NZBGet" id="download-NZBGet-{{$index}}">
+                                                <td style="white-space:nowrap;">
+                                                    <div class="btn-group" role="group" style="display:flex;">
+                                                        <button onclick="removeInstance('download-NZBGet', {{$index}})" type="button" class="delete-item-button btn btn-danger btn-sm" style="font-size:18px;width:35px;"><i class="fa fa-minus"></i></button>
+                                                        <button id="NZBGetIndexLabel{{$index}}" class="btn btn-sm" style="font-size:18px;width:35px;pointer-events:none;">{{instance $index}}</button>
+                                                        <button onClick="testInstance($(this), 'NZBGet', '{{$index}}')" type="button" class="btn btn-success btn-sm checkInstanceBtn" style="font-size:18px;"><i class="fas fa-check-double"></i></button>
+                                                    </div>
+                                                </td>
+                                                <td>
+                                                    <form class="form-inline">
+                                                        <div class="form-group" style="width:100%">
+                                                            <div class="input-group" style="width:100%">
+                                                                {{- if (locked (printf "%s_NZBGET_%d_NAME" $.Flags.EnvPrefix $index))}}
+                                                                <div style="width:30px; max-width:30px;" class="input-group-addon input-sm">
+                                                                    <div style="display:none;" class="dialogText">
+                                                                        An environment variable exists for this value. Your new value will write to the config file, but the application will not use it.
+                                                                    </div>
+                                                                    <a onClick="dialog($(this), 'left')" class="help-icon fas fa-outdent"></a>
+                                                                    <span class="dialogTitle" style="display:none;">Variable: {{printf "%s_NZBGET_%d_NAME" $.Flags.EnvPrefix $index}}</span>
+                                                                </div>
+                                                                {{- end}}
+                                                                <input type="text" id="Apps.NZBGet.{{$index}}.Name" name="Apps.NZBGet.{{$index}}.Name" data-index="{{$index}}" data-app="NZBGet" class="client-parameter form-control input-sm" data-group="download" data-label="NZBGet {{instance $index}} Name" data-original="{{$app.Name}}" value="{{$app.Name}}">
+                                                            </div>
+                                                        </div>
+                                                    </form>
+                                                </td>
+                                                <td>
+                                                    <form class="form-inline">
+                                                        <div class="form-group" style="width:100%">
+                                                            <div class="input-group" style="width:100%">
+                                                                {{- if (locked (printf "%s_NZBGET_%d_URL" $.Flags.EnvPrefix $index))}}
+                                                                <div style="width:30px; max-width:30px;" class="input-group-addon input-sm">
+                                                                    <div style="display:none;" class="dialogText">
+                                                                        An environment variable exists for this value. Your new value will write to the config file, but the application will not use it.
+                                                                    </div>
+                                                                    <a onClick="dialog($(this), 'left')" class="help-icon fas fa-outdent"></a>
+                                                                    <span class="dialogTitle" style="display:none;">Variable: {{printf "%s_NZBGET_%d_URL" $.Flags.EnvPrefix $index}}</span>
+                                                                </div>
+                                                                {{- end}}
+                                                                <input type="text" id="Apps.NZBGet.{{$index}}.Config.URL" name="Apps.NZBGet.{{$index}}.Config.URL" data-index="{{$index}}" data-app="NZBGet" class="client-parameter form-control input-sm" data-group="download" data-label="NZBGet {{instance $index}} URL" data-original="{{$app.URL}}" value="{{$app.URL}}">
+                                                            </div>
+                                                        </div>
+                                                    </form>
+                                                </td>
+                                                <td>
+                                                    <form class="form-inline">
+                                                        <div class="form-group" style="width:100%">
+                                                            <div class="input-group" style="width:100%">
+                                                                {{- if (locked (printf "%s_NZBGET_%d_USER" $.Flags.EnvPrefix $index))}}
+                                                                <div style="width:30px; max-width:30px;" class="input-group-addon input-sm">
+                                                                    <div style="display:none;" class="dialogText">
+                                                                        An environment variable exists for this value. Your new value will write to the config file, but the application will not use it.
+                                                                    </div>
+                                                                    <a onClick="dialog($(this), 'right')" class="help-icon fas fa-outdent"></a>
+                                                                    <span class="dialogTitle" style="display:none;">Variable: {{printf "%s_NZBGET_%d_USER" $.Flags.EnvPrefix $index}}</span>
+                                                                </div>
+                                                                {{- end}}
+                                                                <input type="text" id="Apps.NZBGet.{{$index}}.Config.User" name="Apps.NZBGet.{{$index}}.Config.User" data-index="{{$index}}" data-app="NZBGet" class="client-parameter form-control input-sm" data-group="download" data-label="NZBGet {{instance $index}} User" data-original="{{$app.User}}" value="{{$app.User}}">
+                                                            </div>
+                                                        </div>
+                                                    </form>
+                                                </td>
+                                                <td>
+                                                    <form class="form-inline">
+                                                        <div class="form-group" style="width:100%">
+                                                            <div class="input-group" style="width:100%">
+                                                                {{- if (locked (printf "%s_NZBGET_%d_PASS" $.Flags.EnvPrefix $index))}}
+                                                                <div style="width:30px; max-width:30px;" class="input-group-addon input-sm">
+                                                                    <div style="display:none;" class="dialogText">
+                                                                        An environment variable exists for this value. Your new value will write to the config file, but the application will not use it.
+                                                                    </div>
+                                                                    <a onClick="dialog($(this), 'right')" class="help-icon fas fa-outdent"></a>
+                                                                    <span class="dialogTitle" style="display:none;">Variable: {{printf "%s_NZBGET_%d_PASS" $.Flags.EnvPrefix $index}}</span>
+                                                                </div>
+                                                                {{- end}}
+                                                                <input type="password" autocomplete="off" id="Apps.NZBGet.{{$index}}.Config.Pass" name="Apps.NZBGet.{{$index}}.Config.Pass" data-index="{{$index}}" data-app="NZBGet" class="client-parameter form-control input-sm" data-group="download" data-label="NZBGet {{instance $index}} Pass" data-original="{{$app.Pass}}" value="{{$app.Pass}}">
+                                                                <div style="width:35px; max-width:35px;" class="input-group-addon input-sm" onClick="togglePassword('Apps.NZBGet.{{$index}}.Config.Pass', $(this).find('i'));"><i class="fas fa-low-vision secret-input"></i></div>
+                                                            </div>
+                                                        </div>
+                                                    </form>
+                                                </td>
+                                                <td>
+                                                    <form class="form-inline">
+                                                        <div class="form-group" style="width:100%">
+                                                            <div class="input-group" style="width:100%">
+                                                                {{- if (locked (printf "%s_NZBGET_%d_INTERVAL" $.Flags.EnvPrefix $index))}}
+                                                                <div style="width:30px; max-width:30px;" class="input-group-addon input-sm">
+                                                                    <div style="display:none;" class="dialogText">
+                                                                        An environment variable exists for this value. Your new value will write to the config file, but the application will not use it.
+                                                                    </div>
+                                                                    <a onClick="dialog($(this), 'right')" class="help-icon fas fa-outdent"></a>
+                                                                    <span class="dialogTitle" style="display:none;">Variable: {{printf "%s_NZBGET_%d_INTERVAL" $.Flags.EnvPrefix $index}}</span>
+                                                                </div>
+                                                                {{- end}}
+                                                                <input type="text" id="Apps.NZBGet.{{$index}}.Interval" name="Apps.NZBGet.{{$index}}.Interval" data-index="{{$index}}" data-app="NZBGet" class="client-parameter form-control input-sm" data-group="download" data-label="NZBGet {{instance $index}} Interval" data-original="{{$app.Interval}}" value="{{$app.Interval}}">
+                                                            </div>
+                                                        </div>
+                                                    </form>
+                                                </td>
+                                                <td>
+                                                    <form class="form-inline">
+                                                        <div class="form-group" style="width:100%">
+                                                            <div class="input-group" style="width:100%">
+                                                                {{- if (locked (printf "%s_NZBGET_%d_TIMEOUT" $.Flags.EnvPrefix $index))}}
+                                                                <div style="width:30px; max-width:30px;" class="input-group-addon input-sm">
+                                                                    <div style="display:none;" class="dialogText">
+                                                                        An environment variable exists for this value. Your new value will write to the config file, but the application will not use it.
+                                                                    </div>
+                                                                    <a onClick="dialog($(this), 'right')" class="help-icon fas fa-outdent"></a>
+                                                                    <span class="dialogTitle" style="display:none;">Variable: {{printf "%s_NZBGET_%d_TIMEOUT" $.Flags.EnvPrefix $index}}</span>
+                                                                </div>
+                                                                {{- end}}
+                                                                <select type="select" id="Apps.NZBGet.{{$index}}.Timeout" name="Apps.NZBGet.{{$index}}.Timeout" data-index="{{$index}}" data-app="NZBGet" class="client-parameter form-control input-sm" data-group="download" data-label="NZBGet {{instance $index}} Timeout" data-original="{{$app.Timeout}}">
+                                                                    <option value="-1s">Disabled</option>
+                                                                    <option value="0s">No Timeout</option>
+                                                                    {{- range $i := one259 }}
+                                                                    <option {{if eq $app.Timeout.Seconds $i}}selected {{end}}value="{{$i}}s">{{$i}} second{{if not (eq $i (add 0 1))}}s{{end}}</option>
+                                                                    {{- end}}
+                                                                    <option {{if eq $app.Timeout.Seconds (add 0 60)}}selected {{end}}value="1m0s">1 minute</option>
+                                                                    {{- range $i := one259 }}
+                                                                    <option {{if eq $app.Timeout.Seconds (add 60 $i)}}selected {{end}}value="1m{{$i}}s">1 min {{$i}} sec</option>
+                                                                    {{- end}}
+                                                                </select>
+                                                            </div>
+                                                        </div>
+                                                    </form>
+                                                </td>
+                                            </tr>
+                                        {{- end}}
+                                            <tr id="download-NZBGet-none" {{if .Config.Apps.NZBGet}} style="display: none;"{{end}}><td colspan="7">No NZBGet instances configured.</td></tr>
+                                        </tbody>
+                                    </table>
+                                </div>
+{{- /* end of dwnload clients (leave this comment) */ -}}