                                <h1><i class="fas fa-bezier-curve"></i> Integration Insights</h1>
                                <p>
                                    This page displays data from integrated applications. More to come!
                                </p>
<<<<<<< HEAD
                                <div class="col-sm-12 col-md-12 col-lg-12">
                                    <h2>Plex</h2>
                                    <div class="col-sm-12 col-md-6 col-lg-4">
                                        <img src="{{files}}/images/logo/plex.png" style="height:120px;float:left;margin-right:5px;">
                                        {{- if .Cache.sessions }}
                                        <b>{{.Cache.sessions.Data.Name}}</b><br>
                                        Sessions Cached: {{len .Cache.sessions.Data.Sessions}}<br>
                                        Cache Age: {{since .Cache.sessions.Time}}<br>
                                        &nbsp;<br>
                                        &nbsp;<br>
                                        &nbsp;<br>
                                        {{- else }}
                                        No Plex sessions cached.<br>
                                        &nbsp;<br>
                                        &nbsp;<br>
                                        &nbsp;<br>
                                        &nbsp;<br>
                                        &nbsp;<br>
                                        {{- end }}
                                        <hr>
                                    </div>
                                    {{- if .Cache.sessions }}{{range $idx, $session := .Cache.sessions.Data.Sessions }}
                                    <div class="col-sm-12 col-md-6 col-lg-4">
                                        <img src="{{$session.User.Thumb}}" style="height:120px;float:left;margin-right:5px;">
                                        <b>{{ $session.User.Title }}</b><br>
                                        Session {{ instance $idx }}, {{ $session.Type }}<br>
                                        Player: {{ $session.Player.Title }}<br>
                                        Title: {{ $session.GrandparentTitle }} {{ $session.Title }} {{if $session.Year}}({{ $session.Year }}){{end}}<br>
                                        Complete: {{ percent $session.ViewOffset $session.Duration }}%<br>
                                        State: {{$session.Player.State}} for {{ since $session.Player.StateTime.Time}}<br>
                                        <hr>
                                    </div>
                                </div>
                                <div class="col-sm-12 col-md-12 col-lg-12">
                                    <hr>
                                </div>
                                {{- end }}{{ end }}
=======
                                <hr>
                                <div class="col-lg-2 col-md-3 col-sm-6 col-xl-2">
                                    <h2>Plex</h2>
                                    {{- if .Cache.sessions }}
                                    Server: {{.Cache.sessions.Data.Name}}<br>
                                    Data Age: {{since .Cache.sessions.Time}}<br>
                                    Sessions: {{len .Cache.sessions.Data.Sessions}}
                                    {{- else }}
                                    No Plex sessions cached.
                                    {{- end }}
                                </div>
>>>>>>> ef83e3bb

                                <|MERGE_RESOLUTION|>--- conflicted
+++ resolved
@@ -2,7 +2,6 @@
                                 <p>
                                     This page displays data from integrated applications. More to come!
                                 </p>
-<<<<<<< HEAD
                                 <div class="col-sm-12 col-md-12 col-lg-12">
                                     <h2>Plex</h2>
                                     <div class="col-sm-12 col-md-6 col-lg-4">
@@ -39,19 +38,4 @@
                                 <div class="col-sm-12 col-md-12 col-lg-12">
                                     <hr>
                                 </div>
-                                {{- end }}{{ end }}
-=======
-                                <hr>
-                                <div class="col-lg-2 col-md-3 col-sm-6 col-xl-2">
-                                    <h2>Plex</h2>
-                                    {{- if .Cache.sessions }}
-                                    Server: {{.Cache.sessions.Data.Name}}<br>
-                                    Data Age: {{since .Cache.sessions.Time}}<br>
-                                    Sessions: {{len .Cache.sessions.Data.Sessions}}
-                                    {{- else }}
-                                    No Plex sessions cached.
-                                    {{- end }}
-                                </div>
->>>>>>> ef83e3bb
-
-                                +                                {{- end }}{{ end }}