// Package notifiarr provides a standard interface for sending data to notifiarr.com.
// Several methods are exported to make POSTing data to notifarr easier. This package
// also handles the incoming Plex webhook as well as the "crontab" timers for plex
// sessions, snapshots, dashboard state, custom format sync for Radarr and release
// profile sync for Sonarr.
// This package's cofiguration is provided by the configfile  package.
package notifiarr

import (
	"fmt"
	"net/http"
	"os"
	"strings"
	"sync"
	"time"

	"github.com/Notifiarr/notifiarr/pkg/apps"
	"github.com/Notifiarr/notifiarr/pkg/logs"
	"github.com/Notifiarr/notifiarr/pkg/plex"
	"github.com/Notifiarr/notifiarr/pkg/snapshot"
	"github.com/shirou/gopsutil/v3/host"
	"golift.io/cnfg"
)

// Errors returned by this library.
var (
	ErrNon200          = fmt.Errorf("return code was not 200")
	ErrInvalidResponse = fmt.Errorf("invalid response")
	ErrInvalidApp      = fmt.Errorf("invalid application provided")
)

const (
	ModeDev  = "development"
	ModeProd = "production"
)

const (
	// DefaultRetries is the number of times to attempt a request to notifiarr.com.
	// 4 means 5 total tries: 1 try + 4 retries.
	DefaultRetries = 4
	// RetryDelay is how long to Sleep between retries.
	RetryDelay = 222 * time.Millisecond
)

// Config is the input data needed to send payloads to notifiarr.
type Config struct {
<<<<<<< HEAD
	Apps         *apps.Apps       `json:"apps"`      // has API key
	Plex         *plex.Server     `json:"plex"`      // plex sessions
	Snap         *snapshot.Config `json:"snapshots"` // system snapshot data
	Services     *ServiceConfig   `json:"services"`
	Retries      int              `json:"retries"`
	BaseURL      string           `json:"-"`
	Timeout      cnfg.Duration    `json:"timeout"`
	Trigger      Triggers         `json:"-"`
	MaxBody      int              `json:"maxBody"`
	Sighup       chan os.Signal   `json:"-"`
	*logs.Logger `json:"-"`       // log file writer
=======
	Apps     *apps.Apps       // has API key
	Plex     *plex.Server     // plex sessions
	Snap     *snapshot.Config // system snapshot data
	Services *ServiceConfig
	Serial   bool
	Retries  int
	BaseURL  string
	Timeout  cnfg.Duration
	Trigger  Triggers
	MaxBody  int
	Sighup   chan os.Signal

	*logs.Logger // log file writer
>>>>>>> 270dd59a
	extras
}

type extras struct {
	ciMutex    sync.Mutex
	clientInfo *ClientInfo
	client     *httpClient
	radarrCF   map[int]*cfMapIDpayload
	sonarrRP   map[int]*cfMapIDpayload
	plexTimer  *Timer
	hostInfo   *host.InfoStat
}

// Triggers allow trigger actions in the timer routine.
type Triggers struct {
	stop  *action        // Triggered by calling Stop()
	sess  chan time.Time // Return Plex Sessions
	sessr chan *holder   // Session Return Channel
	List  []*action      // List of action triggers
}

// Start (and log) snapshot and plex cron jobs if they're configured.
func (c *Config) Setup(mode string) string {
	switch strings.ToLower(mode) {
	default:
		c.BaseURL = BaseURL
	case "prod", ModeProd:
		c.BaseURL = BaseURL
		mode = ModeProd
	case "dev", "devel", ModeDev, "test", "testing":
		c.BaseURL = DevBaseURL
		mode = ModeDev
	}

	if c.Retries < 0 {
		c.Retries = 0
	} else if c.Retries == 0 {
		c.Retries = DefaultRetries
	}

	if c.extras.client == nil {
		c.extras.client = &httpClient{
			Retries: c.Retries,
			Logger:  c.ErrorLog,
			Client:  &http.Client{},
		}
	}

	return mode
}

// Start runs the timers.
func (c *Config) Start() {
	if c.Trigger.stop != nil {
		panic("notifiarr timers cannot run more than once")
	}

	c.Trigger.sess = make(chan time.Time, 1)
	c.extras.radarrCF = make(map[int]*cfMapIDpayload)
	c.extras.sonarrRP = make(map[int]*cfMapIDpayload)
	c.extras.plexTimer = &Timer{}

	// Order is important here.
	go c.runSessionHolder()
	c.logSnapshotStartup()
	c.makeBaseTriggers()
	c.makeCorruptionTriggers()
	c.makeBackupTriggers()
	c.setPlexTimers()

	if _, err := c.GetClientInfo(EventStart); err == nil { // only run this if we have clientinfo
		c.setClientInfoTimerTriggers() // sync, gaps, dashboard, custom
	}

	c.makeCustomClientInfoTimerTriggers()
	c.runTimers()
}

func (c *Config) makeBaseTriggers() {
	c.Trigger.stop = &action{
		Name: TrigStop,
		C:    make(chan EventType),
	}
	c.Trigger.add(&action{
		Name: TrigStuckItems,
		Fn:   c.sendStuckQueueItems,
		C:    make(chan EventType, 1),
		T:    time.NewTicker(stuckDur),
	}, &action{
		Name: TrigPlexSessions,
		Fn:   c.sendPlexSessions,
		C:    make(chan EventType, 1),
	}, &action{
		Name: TrigCollectionGaps,
		Fn:   c.sendGaps,
		C:    make(chan EventType, 1),
	}, &action{
		Name: TrigCFSync,
		Fn:   c.syncCF,
		C:    make(chan EventType, 1),
	}, &action{
		Name: TrigDashboard,
		Fn:   c.sendDashboardState,
		C:    make(chan EventType, 1),
	}, &action{
		Name: TrigSnapshot,
		T:    tickerOrNil(c.Snap.Interval.Duration),
		Fn:   c.sendSnapshot,
		C:    make(chan EventType, 1),
	})
}

func (c *Config) setPlexTimers() {
	if !c.Plex.Configured() {
		return
	}

	if c.Plex.Interval.Duration > 0 {
		// Add a little splay to the timers to not hit plex at the same time too often.
		c.Printf("==> Plex Sessions Collection Started, URL: %s, interval:%s timeout:%s webhook_cooldown:%v delay:%v",
			c.Plex.URL, c.Plex.Interval, c.Plex.Timeout, c.Plex.Cooldown, c.Plex.Delay)
		c.Trigger.get(TrigPlexSessions).T = time.NewTicker(c.Plex.Interval.Duration + 139*time.Millisecond) // nolint:wsl
	}

	if c.Plex.MoviesPC != 0 || c.Plex.SeriesPC != 0 {
		c.Printf("==> Plex Completed Items Started, URL: %s, interval:1m timeout:%s movies:%d%% series:%d%%",
			c.Plex.URL, c.Plex.Timeout, c.Plex.MoviesPC, c.Plex.SeriesPC)
		c.Trigger.add( // this has no name, which keeps it from logging _every minute_
			&action{SFn: c.checkPlexFinishedItems, T: time.NewTicker(time.Minute + 179*time.Millisecond)})
	}
}

func (c *Config) setClientInfoTimerTriggers() {
	if c.clientInfo.Actions.Gaps.Interval.Duration > 0 && len(c.Apps.Radarr) > 0 {
		c.Trigger.get(TrigCollectionGaps).T = time.NewTicker(c.clientInfo.Actions.Gaps.Interval.Duration)
		c.Printf("==> Collection Gaps Timer Enabled, interval:%s", c.clientInfo.Actions.Gaps.Interval)
	}

	if c.clientInfo.Actions.Sync.Interval.Duration > 0 && (len(c.Apps.Radarr) > 0 || len(c.Apps.Sonarr) > 0) {
		c.Trigger.get(TrigCFSync).T = time.NewTicker(c.clientInfo.Actions.Sync.Interval.Duration)
		c.Printf("==> Keeping %d Radarr Custom Formats and %d Sonarr Release Profiles synced, interval:%s",
			c.clientInfo.Actions.Sync.Radarr, c.clientInfo.Actions.Sync.Sonarr, c.clientInfo.Actions.Sync.Interval)
	}

	if c.clientInfo.Actions.Dashboard.Interval.Duration > 0 {
		c.Trigger.get(TrigDashboard).T = time.NewTicker(c.clientInfo.Actions.Dashboard.Interval.Duration)
		c.Printf("==> Sending Current State Data for Dashboard, interval:%s, serial:%v",
			c.clientInfo.Actions.Dashboard.Interval, c.Serial)
	}

	if len(c.clientInfo.Actions.Custom) > 0 { // This is not directly triggerable.
		c.Printf("==> Custom Timers Enabled: %d timers provided", len(c.clientInfo.Actions.Custom))
	}
}

func (c *Config) makeCustomClientInfoTimerTriggers() {
	// This poller is sorta shoehorned in here for lack of a better place to put it.
	if c.clientInfo == nil || c.clientInfo.Actions.Poll {
		c.Printf("==> Started Notifiarr Poller, have_clientinfo:%v interval:%s timeout:%s",
			c.clientInfo != nil, cnfg.Duration{Duration: pollDur.Round(time.Second)}, c.Timeout)
		c.Trigger.add(&action{Name: TrigPollSite, Fn: c.pollForReload, T: time.NewTicker(pollDur)})
	}

	if c.clientInfo == nil {
		return
	}

	for _, custom := range c.clientInfo.Actions.Custom {
		custom.setup(c)

		var ticker *time.Ticker

		if custom.Interval.Duration < time.Minute {
			c.Errorf("Website provided custom cron interval under 1 minute. Ignored! Interval: %s Name: %s, URI: %s",
				custom.Interval, custom.Name, custom.URI)
		} else {
			ticker = time.NewTicker(custom.Interval.Duration)
		}

		c.Trigger.add(&action{
			Name: TriggerName(fmt.Sprintf("Running Custom Cron Timer '%s' GET %s", custom.Name, custom.URI)),
			Fn:   custom.run,
			C:    custom.ch,
			T:    ticker,
		})
	}
}

// Stop all internal cron timers and Triggers.
func (c *Config) Stop(event EventType) {
	// Neither of these if statemens should ever fire. That's a bug somewhere else.
	if c == nil {
		panic("Config is nil, cannot stop a nil config!!")
	} else if c.Trigger.stop == nil {
		panic("Notifiarr Timers cannot be stopped: not running!!")
	}

	// This closes runTimerLoop() and fires stopTimerLoop().
	c.Trigger.stop.C <- event
	// Closes the Plex session holder.
	defer close(c.Trigger.sess)
	c.Trigger.sess = nil
}<|MERGE_RESOLUTION|>--- conflicted
+++ resolved
@@ -44,11 +44,11 @@
 
 // Config is the input data needed to send payloads to notifiarr.
 type Config struct {
-<<<<<<< HEAD
 	Apps         *apps.Apps       `json:"apps"`      // has API key
 	Plex         *plex.Server     `json:"plex"`      // plex sessions
 	Snap         *snapshot.Config `json:"snapshots"` // system snapshot data
 	Services     *ServiceConfig   `json:"services"`
+	Serial       bool             `json:"serial"`
 	Retries      int              `json:"retries"`
 	BaseURL      string           `json:"-"`
 	Timeout      cnfg.Duration    `json:"timeout"`
@@ -56,21 +56,6 @@
 	MaxBody      int              `json:"maxBody"`
 	Sighup       chan os.Signal   `json:"-"`
 	*logs.Logger `json:"-"`       // log file writer
-=======
-	Apps     *apps.Apps       // has API key
-	Plex     *plex.Server     // plex sessions
-	Snap     *snapshot.Config // system snapshot data
-	Services *ServiceConfig
-	Serial   bool
-	Retries  int
-	BaseURL  string
-	Timeout  cnfg.Duration
-	Trigger  Triggers
-	MaxBody  int
-	Sighup   chan os.Signal
-
-	*logs.Logger // log file writer
->>>>>>> 270dd59a
 	extras
 }
 
