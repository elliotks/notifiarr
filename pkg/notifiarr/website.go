package notifiarr

import (
	"bytes"
	"context"
	"encoding/base64"
	"encoding/json"
	"errors"
	"fmt"
	"io"
	"io/ioutil"
	"log"
	"net/http"
	"sync"
	"time"

	"github.com/Notifiarr/notifiarr/pkg/plex"
	"github.com/Notifiarr/notifiarr/pkg/snapshot"
)

// httpClient is our custom http client to wrap Do and provide retries.
type httpClient struct {
	Retries int
	*log.Logger
	*http.Client
}

// sendPlexMeta is kicked off by the webserver in go routine.
// It's also called by the plex cron (with webhook set to nil).
// This runs after Plex drops off a webhook telling us someone did something.
// This gathers cpu/ram, and waits 10 seconds, then grabs plex sessions.
// It's all POSTed to notifiarr. May be used with a nil Webhook.
func (c *Config) sendPlexMeta(event EventType, hook *plexIncomingWebhook, wait bool) (*Response, error) {
	extra := time.Second
	if wait {
		extra = c.Plex.Delay.Duration
	}

	ctx, cancel := context.WithTimeout(context.Background(), extra+c.Snap.Timeout.Duration)
	defer cancel()

	var (
		payload = &Payload{Load: hook, Plex: &plex.Sessions{Name: c.Plex.Name}}
		wg      sync.WaitGroup
	)

	rep := make(chan error)
	defer close(rep)

	go func() {
		for err := range rep {
			if err != nil {
				c.Errorf("Building Metadata: %v", err)
			}
		}
	}()

	wg.Add(1)

	go func() {
		payload.Snap = c.getMetaSnap(ctx)
		wg.Done() // nolint:wsl
	}()

	if !wait || !c.Plex.NoActivity {
		var err error
		if payload.Plex, err = c.GetSessions(wait); err != nil {
			rep <- fmt.Errorf("getting sessions: %w", err)
		}
	}

	wg.Wait()

	return c.SendData(PlexRoute.Path(event), payload, true)
}

// getMetaSnap grabs some basic system info: cpu, memory, username.
func (c *Config) getMetaSnap(ctx context.Context) *snapshot.Snapshot {
	var (
		snap = &snapshot.Snapshot{}
		wg   sync.WaitGroup
	)

	rep := make(chan error)
	defer close(rep)

	go func() {
		for err := range rep {
			if err != nil { // maybe move this out of this method?
				c.Errorf("Building Metadata: %v", err)
			}
		}
	}()

	wg.Add(3) //nolint: gomnd,wsl
	go func() {
		rep <- snap.GetCPUSample(ctx)
		wg.Done() //nolint:wsl
	}()
	go func() {
		rep <- snap.GetMemoryUsage(ctx)
		wg.Done() //nolint:wsl
	}()
	go func() {
		for _, err := range snap.GetLocalData(ctx) {
			rep <- err
		}
		wg.Done() //nolint:wsl
	}()

	wg.Wait()

	return snap
}

func (c *Config) GetData(url string) (*Response, error) {
	ctx, cancel := context.WithTimeout(context.Background(), c.Timeout.Duration)
	defer cancel()

	req, err := http.NewRequestWithContext(ctx, http.MethodGet, url, nil)
	if err != nil {
		return nil, fmt.Errorf("creating http request: %w", err)
	}

	req.Header.Set("X-API-Key", c.Apps.APIKey)

	start := time.Now()

	resp, err := c.client.Do(req)
	if err != nil {
		return nil, fmt.Errorf("making http request: %w", err)
	}
	defer resp.Body.Close()

	if !c.LogConfig.Debug {
		return unmarshalResponse(url, resp.StatusCode, resp.Body)
	}

	var buf bytes.Buffer
	// copy the body into a buffer we can pass into json.Decode().
	tee := io.TeeReader(resp.Body, &buf) // must read tee first.
	defer c.debughttplog(resp, url, start, "", tee)

	if err != nil {
		return nil, fmt.Errorf("reading http response body: %w", err)
	}

	return unmarshalResponse(url, resp.StatusCode, &buf)
}

// SendData sends raw data to a notifiarr URL as JSON.
func (c *Config) SendData(uri string, payload interface{}, log bool) (*Response, error) {
	var (
		post []byte
		err  error
	)

	if data, err := json.Marshal(payload); err == nil {
		var torn map[string]interface{}
		if err := json.Unmarshal(data, &torn); err == nil {
			if torn["host"], err = c.GetHostInfoUID(); err != nil {
				c.Errorf("Host Info Unknown: %v", err)
			}

			payload = torn
		}
	}

	if log {
		post, err = json.MarshalIndent(payload, "", " ")
	} else {
		post, err = json.Marshal(payload)
	}

	if err != nil {
		return nil, fmt.Errorf("encoding data to JSON (report this bug please): %w", err)
	}

	ctx, cancel := context.WithTimeout(context.Background(), c.Timeout.Duration)
	defer cancel()

	code, body, err := c.sendJSON(ctx, c.BaseURL+uri, post, log)
	if err != nil {
		return nil, err
	}
	defer body.Close()

	return unmarshalResponse(c.BaseURL+uri, code, body)
}

// unmarshalResponse attempts to turn the reply from notifiarr.com into structured data.
func unmarshalResponse(url string, code int, body io.Reader) (*Response, error) {
	var r Response
	err := json.NewDecoder(body).Decode(&r)

	if code < http.StatusOK || code > http.StatusIMUsed {
		if err != nil {
			return nil, fmt.Errorf("%w: %s: %d %s (unmarshal error: %v)",
				ErrNon200, url, code, http.StatusText(code), err)
		}

		return nil, fmt.Errorf("%w: %s: %d %s, %s: %s",
			ErrNon200, url, code, http.StatusText(code), r.Result, r.Details.Response)
	}

	if err != nil {
		return nil, fmt.Errorf("converting json response: %w", err)
	}

	return &r, nil
}

// sendJSON posts a JSON payload to a URL. Returns the response body or an error.
<<<<<<< HEAD
func (c *Config) sendJSON(ctx context.Context, url string, data []byte, log bool) (int, []byte, error) {
=======
func (c *Config) sendJSON(url string, data []byte, log bool) (int, io.ReadCloser, error) {
	ctx, cancel := context.WithTimeout(context.Background(), c.Timeout.Duration)
	defer cancel()

>>>>>>> 2245589c
	req, err := http.NewRequestWithContext(ctx, http.MethodPost, url, bytes.NewBuffer(data))
	if err != nil {
		return 0, nil, fmt.Errorf("creating http request: %w", err)
	}

	req.Header.Set("Content-Type", "application/json")
	req.Header.Set("X-API-Key", c.Apps.APIKey)

	start := time.Now()

	resp, err := c.client.Do(req)
	if err != nil {
		c.debughttplog(nil, url, start, string(data), nil)
		return 0, nil, fmt.Errorf("making http request: %w", err)
	}

	if !c.LogConfig.Debug { // no debug, just return the body.
		return resp.StatusCode, resp.Body, nil
	}

	var buf bytes.Buffer
	tee := io.TeeReader(resp.Body, &buf)

	defer resp.Body.Close() // close this since we return a fake one after logging.

	if log {
		defer c.debughttplog(resp, url, start, string(data), tee)
	} else {
		defer c.debughttplog(resp, url, start, "<data not logged>", tee)
	}

	return resp.StatusCode, io.NopCloser(&buf), nil
}

// Do performs an http Request with retries and logging!
func (h *httpClient) Do(req *http.Request) (*http.Response, error) {
	deadline, ok := req.Context().Deadline()
	if !ok {
		deadline = time.Now().Add(h.Timeout)
	}

	timeout := time.Until(deadline).Round(time.Millisecond)

	for retry := 0; ; retry++ {
		resp, err := h.Client.Do(req)
		if err == nil {
			for i, c := range resp.Cookies() {
				h.Printf("Unexpected cookie [%v/%v] returned from notifiarr.com: %s", i+1, len(resp.Cookies()), c.String())
			}

			if resp.StatusCode < http.StatusInternalServerError {
				return resp, nil
			}

			// resp.StatusCode is 500 or higher, make that en error.
			size, _ := io.Copy(io.Discard, resp.Body) // must read the entire body when err == nil
			resp.Body.Close()                         // do not defer, because we're in a loop.
			// shoehorn a non-200 error into the empty http error.
			err = fmt.Errorf("%w: %s: %d bytes, %s", ErrNon200, req.URL, size, resp.Status)
		}

		switch {
		case errors.Is(err, context.DeadlineExceeded), errors.Is(err, context.Canceled):
			if retry == 0 {
				return resp, fmt.Errorf("notifiarr req timed out after %s: %s: %w", timeout, req.URL, err)
			}

			return resp, fmt.Errorf("[%d/%d] Notifiarr req timed out after %s, giving up: %w",
				retry+1, h.Retries+1, timeout, err)
		case retry == h.Retries:
			return resp, fmt.Errorf("[%d/%d] Notifiarr req failed: %w", retry+1, h.Retries+1, err)
		default:
			h.Printf("[%d/%d] Notifiarr req failed, retrying in %s, error: %v", retry+1, h.Retries+1, RetryDelay, err)
			time.Sleep(RetryDelay)
		}
	}
}

func (c *Config) debughttplog(resp *http.Response, url string, start time.Time, data string, body io.Reader) {
	headers := ""
	status := "0"

	if resp != nil {
		status = resp.Status

		for k, vs := range resp.Header {
			for _, v := range vs {
				headers += k + ": " + v + "\n"
			}
		}
	}

	if c.MaxBody > 0 && len(data) > c.MaxBody {
		data = fmt.Sprintf("%s <data truncated, max: %d>", data[:c.MaxBody], c.MaxBody)
	}

	if data == "" {
		c.Debugf("Sent GET Request to %s in %s, Response (%s):\n%s\n%s",
			url, time.Since(start).Round(time.Microsecond), status, headers, readBodyForLog(body, int64(c.MaxBody)))
	} else {
		c.Debugf("Sent JSON Payload to %s in %s:\n%s\nResponse (%s):\n%s\n%s",
			url, time.Since(start).Round(time.Microsecond), data, status, headers, readBodyForLog(body, int64(c.MaxBody)))
	}
}

<<<<<<< HEAD
// SetValue sets a value stored in the website database.
func (c *Config) SetValue(values map[string][]byte) error {
	ctx, cancel := context.WithTimeout(context.Background(), c.Timeout.Duration)
	defer cancel()

	return c.SetValueContext(ctx, values)
}

// SetValueContext sets a value stored in the website database.
func (c *Config) SetValueContext(ctx context.Context, values map[string][]byte) error {
	for key, val := range values {
		if val != nil { // ignore nil byte slices.
			values[key] = []byte(base64.StdEncoding.EncodeToString(val))
		}
	}

	data, err := json.Marshal(map[string]interface{}{"fields": values})
	if err != nil {
		return fmt.Errorf("converting values to json: %w", err)
	}

	code, body, err := c.sendJSON(ctx, c.BaseURL+ClientRoute.Path("setStates"), data, true)
	if err != nil {
		return fmt.Errorf("inalid response (%d): %w", code, err)
	}

	_, err = unmarshalResponse(c.BaseURL+ClientRoute.Path("getStates"), code, body)

	return err
}

// DelValue deletes a value stored in the website database.
func (c *Config) DelValue(keys ...string) error {
	ctx, cancel := context.WithTimeout(context.Background(), c.Timeout.Duration)
	defer cancel()

	return c.DelValueContext(ctx, keys...)
}

// DelValueContext deletes a value stored in the website database.
func (c *Config) DelValueContext(ctx context.Context, keys ...string) error {
	values := make(map[string]interface{})
	for _, key := range keys {
		values[key] = nil
	}

	data, err := json.Marshal(map[string]interface{}{"fields": values})
	if err != nil {
		return fmt.Errorf("converting values to json: %w", err)
	}

	code, body, err := c.sendJSON(ctx, c.BaseURL+ClientRoute.Path("setStates"), data, true)
	if err != nil {
		return fmt.Errorf("inalid response (%d): %w", code, err)
	}

	_, err = unmarshalResponse(c.BaseURL+ClientRoute.Path("setStates"), code, body)
	if err != nil {
		return err
	}

	return nil
}

// GetValue gets a value stored in the website database.
func (c *Config) GetValue(keys ...string) (map[string][]byte, error) {
	ctx, cancel := context.WithTimeout(context.Background(), c.Timeout.Duration)
	defer cancel()

	return c.GetValueContext(ctx, keys...)
}

// GetValueContext gets a value stored in the website database.
func (c *Config) GetValueContext(ctx context.Context, keys ...string) (map[string][]byte, error) {
	data, err := json.Marshal(map[string][]string{"fields": keys})
	if err != nil {
		return nil, fmt.Errorf("converting keys to json: %w", err)
	}

	code, body, err := c.sendJSON(ctx, c.BaseURL+ClientRoute.Path("getStates"), data, true)
	if err != nil {
		return nil, fmt.Errorf("inalid response (%d): %w", code, err)
	}

	resp, err := unmarshalResponse(c.BaseURL+ClientRoute.Path("getStates"), code, body)
	if err != nil {
		return nil, err
	}

	var output struct {
		LastUpdated time.Time         `json:"lastUpdated"`
		Fields      map[string][]byte `json:"fields"`
	}

	if err := json.Unmarshal(resp.Details.Response, &output); err != nil {
		return nil, fmt.Errorf("converting response values to json: %w", err)
	}

	for key, val := range output.Fields {
		b, err := base64.StdEncoding.DecodeString(string(val))
		if err != nil {
			return nil, fmt.Errorf("invalid base64 encoded data: %w", err)
		}

		output.Fields[key] = b
	}

	return output.Fields, nil
=======
// readBodyForLog truncates the response body, or not, for the debug log. errors are ignored.
func readBodyForLog(body io.Reader, max int64) string {
	if body == nil {
		return ""
	}

	if max > 0 {
		limitReader := io.LimitReader(body, max)
		bodyBytes, _ := ioutil.ReadAll(limitReader)
		remaining, _ := io.Copy(io.Discard, body) // finish reading to the end.

		if remaining > 0 {
			return fmt.Sprintf("%s <body truncated, max: %d>", string(bodyBytes), max)
		}

		return string(bodyBytes)
	}

	bodyBytes, _ := ioutil.ReadAll(body)

	return string(bodyBytes)
>>>>>>> 2245589c
}<|MERGE_RESOLUTION|>--- conflicted
+++ resolved
@@ -211,14 +211,7 @@
 }
 
 // sendJSON posts a JSON payload to a URL. Returns the response body or an error.
-<<<<<<< HEAD
-func (c *Config) sendJSON(ctx context.Context, url string, data []byte, log bool) (int, []byte, error) {
-=======
-func (c *Config) sendJSON(url string, data []byte, log bool) (int, io.ReadCloser, error) {
-	ctx, cancel := context.WithTimeout(context.Background(), c.Timeout.Duration)
-	defer cancel()
-
->>>>>>> 2245589c
+func (c *Config) sendJSON(ctx context.Context, url string, data []byte, log bool) (int, io.ReadCloser, error) {
 	req, err := http.NewRequestWithContext(ctx, http.MethodPost, url, bytes.NewBuffer(data))
 	if err != nil {
 		return 0, nil, fmt.Errorf("creating http request: %w", err)
@@ -324,7 +317,6 @@
 	}
 }
 
-<<<<<<< HEAD
 // SetValue sets a value stored in the website database.
 func (c *Config) SetValue(values map[string][]byte) error {
 	ctx, cancel := context.WithTimeout(context.Background(), c.Timeout.Duration)
@@ -433,7 +425,8 @@
 	}
 
 	return output.Fields, nil
-=======
+}
+
 // readBodyForLog truncates the response body, or not, for the debug log. errors are ignored.
 func readBodyForLog(body io.Reader, max int64) string {
 	if body == nil {
@@ -455,5 +448,4 @@
 	bodyBytes, _ := ioutil.ReadAll(body)
 
 	return string(bodyBytes)
->>>>>>> 2245589c
 }